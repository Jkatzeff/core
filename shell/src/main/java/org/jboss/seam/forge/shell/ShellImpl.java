--- conflicted
+++ resolved
@@ -99,13 +99,11 @@
    @Inject
    private CurrentProjectHolder cph;
 
-<<<<<<< HEAD
    private Resource currentResource;
-
-=======
+   
+   
    @Inject
    private PromptTypeConverter promptTypeConverter;
->>>>>>> d5b3c7a3
 
    private ConsoleReader reader;
    private Completer completer;
@@ -496,7 +494,8 @@
       try
       {
          setProperty(PROP_CWD, directory.getCanonicalPath());
-         
+
+         //todo: this API needs to be unified
       }
       catch (IOException e)
       {
@@ -507,6 +506,9 @@
    @Override
    public Resource getCurrentResource()
    {
+      if (currentResource == null) currentResource = this.cph.getResourceFactory()
+            .getResourceFrom(getCurrentDirectory());
+      
       return currentResource;
    }
 
