/*
 * JBoss, by Red Hat.
 * Copyright 2010, Red Hat, Inc., and individual contributors
 * by the @authors tag. See the copyright.txt in the distribution for a
 * full listing of individual contributors.
 *
 * This is free software; you can redistribute it and/or modify it
 * under the terms of the GNU Lesser General Public License as
 * published by the Free Software Foundation; either version 2.1 of
 * the License, or (at your option) any later version.
 *
 * This software is distributed in the hope that it will be useful,
 * but WITHOUT ANY WARRANTY; without even the implied warranty of
 * MERCHANTABILITY or FITNESS FOR A PARTICULAR PURPOSE. See the GNU
 * Lesser General Public License for more details.
 *
 * You should have received a copy of the GNU Lesser General Public
 * License along with this software; if not, write to the Free
 * Software Foundation, Inc., 51 Franklin St, Fifth Floor, Boston, MA
 * 02110-1301 USA, or see the FSF site: http://www.fsf.org.
 */

package org.jboss.seam.forge.shell.command;

import java.util.ArrayList;
import java.util.Collections;
import java.util.HashMap;
import java.util.List;
import java.util.Map;
import java.util.Set;

import javax.annotation.PostConstruct;
import javax.enterprise.context.spi.CreationalContext;
import javax.enterprise.inject.spi.Bean;
import javax.enterprise.inject.spi.BeanManager;
import javax.inject.Inject;
import javax.inject.Singleton;

import org.jboss.seam.forge.project.Resource;
import org.jboss.seam.forge.shell.Shell;
import org.jboss.seam.forge.shell.plugins.Plugin;

/**
 * Stores the current registry of all installed & loaded plugins.
 * 
 * @author <a href="mailto:lincolnbaxter@gmail.com">Lincoln Baxter, III</a>
 */
@Singleton
public class PluginRegistry
{
   private Map<String, List<PluginMetadata>> plugins;
   private Map<String, Map<Class, PluginMetadata>> accessCache;

   private final CommandLibraryExtension library;
   private final BeanManager manager;

   @Inject
   public PluginRegistry(final CommandLibraryExtension library, final BeanManager manager)
   {
      this.library = library;
      this.manager = manager;
   }

   @PostConstruct
   public void init()
   {
      plugins = library.getPlugins();
      accessCache = new HashMap<String, Map<Class, PluginMetadata>>();
      sanityCheck();
   }

   public Map<String, List<PluginMetadata>> getPlugins()
   {
      return plugins;
   }

   public void addPlugin(final PluginMetadata plugin)
   {
      if (!plugins.containsKey(plugin.getName()))
      {
         plugins.put(plugin.getName(), new ArrayList<PluginMetadata>());
      }

      plugins.get(plugin.getName()).add(plugin);
   }

   @Override
   public String toString()
   {
      return "PluginRegistry [plugins=" + plugins + "]";
   }

   public Plugin instanceOf(final PluginMetadata meta)
   {
      return getContextualInstance(manager, meta.getType());
   }

   @SuppressWarnings("unchecked")
   public static <T> T getContextualInstance(final BeanManager manager, final Class<T> type)
   {
      T result = null;
      Bean<T> bean = (Bean<T>) manager.resolve(manager.getBeans(type));
      if (bean != null)
      {
         CreationalContext<T> context = manager.createCreationalContext(bean);
         if (context != null)
         {
            result = (T) manager.getReference(bean, type, context);
         }
      }
      return result;
   }

   /**
    * Get {@link PluginMetadata} for the plugin with the given name.
    * 
    * @return the metadata, or null if no plugin with given name exists.
    */
   public List<PluginMetadata> getPluginMetadata(final String plugin)
   {
      return Collections.unmodifiableList(plugins.get(plugin));
   }

   public PluginMetadata getPluginMetadataForScope(final String name, Shell shell)
   {
      return getPluginMetadataForScope(name, shell.getCurrentResourceScope());
   }

   public PluginMetadata getPluginMetadataForScope(final String name, Class<? extends Resource<?>> scope)
   {
      if (accessCache.containsKey(name) && accessCache.get(name).containsKey(scope))
      {
         return accessCache.get(name).get(scope);
      }

      List<PluginMetadata> pluginMetadataList = plugins.get(name);
      if (pluginMetadataList == null)
      {
         return null;
      }

      PluginMetadata pmd = null;
      for (PluginMetadata p : pluginMetadataList)
      {
         if (p.usableWithScope(scope))
         {
            pmd = p;
            break;
         }
      }

<<<<<<< HEAD
      // if (pmd == null)
      // {
      // throw new RuntimeException("plugin '" + name +
      // "' was found, but it is not valid in the specified scope: " +
      // scope.getSimpleName());
      // }

=======
>>>>>>> 96e0bdbb
      return pmd;
   }

   private void sanityCheck()
   {
      for (Map.Entry<String, List<PluginMetadata>> entry : plugins.entrySet())
      {
         Set<Class<? extends Resource<?>>> scopes = null;

         for (PluginMetadata metaData : entry.getValue())
         {
            if (scopes == null)
            {
               scopes = metaData.getResourceScopes();
            }
            else
            {
               for (Class<? extends Resource<?>> r : metaData.getResourceScopes())
               {
                  if (scopes.contains(r))
                  {
                     throw new RuntimeException("failed sanity check. overlapping scopes for overloaded plugin name: "
                           + entry.getKey() + " [" + entry.getValue() + "]");
                  }
               }
            }
         }
      }
   }

}<|MERGE_RESOLUTION|>--- conflicted
+++ resolved
@@ -22,12 +22,7 @@
 
 package org.jboss.seam.forge.shell.command;
 
-import java.util.ArrayList;
-import java.util.Collections;
-import java.util.HashMap;
-import java.util.List;
-import java.util.Map;
-import java.util.Set;
+import java.util.*;
 
 import javax.annotation.PostConstruct;
 import javax.enterprise.context.spi.CreationalContext;
@@ -42,7 +37,7 @@
 
 /**
  * Stores the current registry of all installed & loaded plugins.
- * 
+ *
  * @author <a href="mailto:lincolnbaxter@gmail.com">Lincoln Baxter, III</a>
  */
 @Singleton
@@ -126,10 +121,9 @@
       return getPluginMetadataForScope(name, shell.getCurrentResourceScope());
    }
 
-   public PluginMetadata getPluginMetadataForScope(final String name, Class<? extends Resource<?>> scope)
+   public PluginMetadata getPluginMetadataForScope(final String name, Class<? extends Resource> scope)
    {
-      if (accessCache.containsKey(name) && accessCache.get(name).containsKey(scope))
-      {
+      if (accessCache.containsKey(name) && accessCache.get(name).containsKey(scope)) {
          return accessCache.get(name).get(scope);
       }
 
@@ -149,16 +143,6 @@
          }
       }
 
-<<<<<<< HEAD
-      // if (pmd == null)
-      // {
-      // throw new RuntimeException("plugin '" + name +
-      // "' was found, but it is not valid in the specified scope: " +
-      // scope.getSimpleName());
-      // }
-
-=======
->>>>>>> 96e0bdbb
       return pmd;
    }
 
