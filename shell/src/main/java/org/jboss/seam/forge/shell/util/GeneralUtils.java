/*
 * JBoss, by Red Hat.
 * Copyright 2010, Red Hat, Inc., and individual contributors
 * by the @authors tag. See the copyright.txt in the distribution for a
 * full listing of individual contributors.
 *
 * This is free software; you can redistribute it and/or modify it
 * under the terms of the GNU Lesser General Public License as
 * published by the Free Software Foundation; either version 2.1 of
 * the License, or (at your option) any later version.
 *
 * This software is distributed in the hope that it will be useful,
 * but WITHOUT ANY WARRANTY; without even the implied warranty of
 * MERCHANTABILITY or FITNESS FOR A PARTICULAR PURPOSE. See the GNU
 * Lesser General Public License for more details.
 *
 * You should have received a copy of the GNU Lesser General Public
 * License along with this software; if not, write to the Free
 * Software Foundation, Inc., 51 Franklin St, Fifth Floor, Boston, MA
 * 02110-1301 USA, or see the FSF site: http://www.fsf.org.
 */

package org.jboss.seam.forge.shell.util;

import java.util.ArrayList;
import java.util.Arrays;
import java.util.Collections;
import java.util.Iterator;
import java.util.List;
import java.util.Set;

import org.jboss.seam.forge.shell.Shell;

public class GeneralUtils
{
   public static <T> List<T> concatArraysToList(T[]... arrays)
   {
      List<T> newList = new ArrayList<T>();
      for (T[] elArray : arrays)
      {
         newList.addAll(Arrays.asList(elArray));
      }

      return newList;
   }

   public static String elementListSimpleTypesToString(List<Class<?>> list)
   {
      StringBuilder sbuild = new StringBuilder();
      for (int i = 0; i < list.size(); i++)
      {
         sbuild.append(list.get(0).getSimpleName());
         if (i < list.size())
         {
            sbuild.append(", ");
         }
      }
      return sbuild.toString();
   }

   public static String elementSetSimpleTypesToString(Set<Class<?>> set)
   {
      StringBuilder sbuild = new StringBuilder();

      for (Iterator<Class<?>> iter = set.iterator(); iter.hasNext();)
      {
         sbuild.append(iter.next().getSimpleName());
         if (iter.hasNext())
         {
            sbuild.append(", ");
         }
      }
      return sbuild.toString();
   }

<<<<<<< HEAD
   public static void printOutColumns(List<String> list, Shell shell, boolean sort)
=======
   public static class OutputAttributes
   {
      public OutputAttributes(int columnSize, int columns)
      {
         this.columnSize = columnSize;
         this.columns = columns;
      }

      private int columnSize;
      private int columns;
   }

   public static OutputAttributes calculateOutputAttributs(List<String> rawList, Shell shell, OutputAttributes in)
   {
      if (in == null) return calculateOutputAttributs(rawList, shell);

      OutputAttributes newAttr = calculateOutputAttributs(rawList, shell);

      return new OutputAttributes(in.columnSize > newAttr.columnSize ? in.columnSize : newAttr.columnSize,
            in.columns < newAttr.columns ? in.columns : newAttr.columns);
   }

   public static OutputAttributes calculateOutputAttributs(List<String> rawList, Shell shell)
>>>>>>> 96e0bdbb
   {
      int width = shell.getWidth();
      int maxLength = 0;

      for (String s : rawList)
      {
         if (s.length() > maxLength)
         {
            maxLength = s.length();
         }
      }
      int cols = width / (maxLength + 4);
      int colSize = width / cols;

      if (cols == 0)
      {
         colSize = width;
         cols = 1;
      }

      return new OutputAttributes(colSize, cols);
   }

   public static void printOutColumns(List<String> rawList, Shell shell, boolean sort)
   {
      printOutColumns(rawList, null, ShellColor.NONE, shell, calculateOutputAttributs(rawList, shell), sort);
   }

   public static void printOutColumns(List<String> rawList, List<String> coloredList, Shell shell, boolean sort)
   {
      printOutColumns(rawList, coloredList, ShellColor.NONE, shell, calculateOutputAttributs(rawList, shell), sort);
   }

   public static void printOutColumns(List<String> rawList, List<String> coloredList, ShellColor color, Shell shell, OutputAttributes attributes, boolean sort)
   {

      if (sort)
      {
         Collections.sort(rawList);
      }

      int cols = attributes.columns;
      int colSize = attributes.columnSize;

      int i = 0;
      int count = 0;
      for (String s : rawList)
      {
         String out;
         if (color == ShellColor.NONE)
         {
            out = coloredList != null ? coloredList.get(count) : s;
            shell.print(out);
         }
         else
         {
            out = coloredList != null ? coloredList.get(count) : s;
            shell.print(color, out);
         }

         shell.print(pad(colSize - s.length()));
         if (++i == cols)
         {
            shell.println();
            i = 0;
         }
         count++;
      }
      shell.println();
   }

   public static void printOutTables(List<String> list, boolean[] columns, Shell shell)
   {
      printOutTables(list, columns, shell, null);
   }

   public static void printOutTables(List<String> list, boolean[] columns, Shell shell, FormatCallback callback)
   {
      int cols = columns.length;
      int[] colSizes = new int[columns.length];

      Iterator<String> iter = list.iterator();

      String el;
      while (iter.hasNext())
      {
         for (int i = 0; i < cols; i++)
         {
            if (colSizes[i] < (el = iter.next()).length())
            {
               colSizes[i] = el.length();
            }
         }
      }

      iter = list.iterator();

      while (iter.hasNext())
      {
         for (int i = 0; i < cols; i++)
         {
            el = iter.next();
            if (columns[i])
            {
               shell.print(pad(colSizes[i] - el.length()));
               if (callback != null)
               {
                  shell.print(callback.format(i, el));
               }
               else
               {
                  shell.print(el);
               }

            }
            else
            {
               if (callback != null)
               {
                  shell.print(callback.format(i, el));
               }
               else
               {
                  shell.print(el);
               }

               shell.print(pad(colSizes[i] - el.length()));
            }
            shell.print(" ");
         }
         shell.println();
      }
   }

   public static String pad(final int amount)
   {
      char[] padding = new char[amount];
      for (int i = 0; i < amount; i++)
      {
         padding[i] = ' ';
      }
      return new String(padding);
   }

}<|MERGE_RESOLUTION|>--- conflicted
+++ resolved
@@ -22,14 +22,9 @@
 
 package org.jboss.seam.forge.shell.util;
 
-import java.util.ArrayList;
-import java.util.Arrays;
-import java.util.Collections;
-import java.util.Iterator;
-import java.util.List;
-import java.util.Set;
-
 import org.jboss.seam.forge.shell.Shell;
+
+import java.util.*;
 
 public class GeneralUtils
 {
@@ -73,9 +68,6 @@
       return sbuild.toString();
    }
 
-<<<<<<< HEAD
-   public static void printOutColumns(List<String> list, Shell shell, boolean sort)
-=======
    public static class OutputAttributes
    {
       public OutputAttributes(int columnSize, int columns)
@@ -99,7 +91,6 @@
    }
 
    public static OutputAttributes calculateOutputAttributs(List<String> rawList, Shell shell)
->>>>>>> 96e0bdbb
    {
       int width = shell.getWidth();
       int maxLength = 0;
