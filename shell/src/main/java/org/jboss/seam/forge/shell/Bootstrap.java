--- conflicted
+++ resolved
@@ -22,19 +22,6 @@
 
 package org.jboss.seam.forge.shell;
 
-import java.io.File;
-import java.io.FilenameFilter;
-import java.net.URL;
-import java.net.URLClassLoader;
-import java.util.logging.Handler;
-import java.util.logging.Level;
-import java.util.logging.Logger;
-
-import javax.enterprise.event.Observes;
-import javax.enterprise.inject.spi.BeanManager;
-import javax.inject.Inject;
-import javax.inject.Singleton;
-
 import org.jboss.seam.forge.shell.events.AcceptUserInput;
 import org.jboss.seam.forge.shell.events.ReinitializeEnvironment;
 import org.jboss.seam.forge.shell.events.Shutdown;
@@ -45,8 +32,17 @@
 import sun.misc.Signal;
 import sun.misc.SignalHandler;
 
-import sun.misc.Signal;
-import sun.misc.SignalHandler;
+import javax.enterprise.event.Observes;
+import javax.enterprise.inject.spi.BeanManager;
+import javax.inject.Inject;
+import javax.inject.Singleton;
+import java.io.File;
+import java.io.FilenameFilter;
+import java.net.URL;
+import java.net.URLClassLoader;
+import java.util.logging.Handler;
+import java.util.logging.Level;
+import java.util.logging.Logger;
 
 /**
  * @author <a href="mailto:lincolnbaxter@gmail.com">Lincoln Baxter, III</a>
@@ -55,33 +51,8 @@
 @Singleton
 public class Bootstrap
 {
-
    @Inject
    private BeanManager manager;
-
-   static {
-      try {
-         // check to see if we have something to work with.
-         Class.forName("sun.misc.SignalHandler");
-
-         SignalHandler signalHandler = new SignalHandler()
-         {
-            @Override
-            public void handle(Signal signal)
-            {
-               if (signal.getName().equals("INT")) {
-                  System.out.println("CTRL-C TRAPPED BITCHES!");
-               }
-            }
-
-         };
-
-         Signal.handle(new Signal("INT"), signalHandler);
-      }
-      catch (ClassNotFoundException e) {
-        // signal trapping not supported. Oh well, switch to a Sun-based JVM, loser!
-      }
-   }
 
    public static void main(final String[] args)
    {
@@ -89,27 +60,8 @@
       init(new File("").getAbsoluteFile(), false);
    }
 
-<<<<<<< HEAD
-
-   private static void init(final File workingDir, final boolean restartEvent)
-   {
-
-      System.out.println("foo");
-      Runtime.getRuntime().addShutdownHook(new Thread()
-      {
-         @Override
-         public void run()
-         {
-            System.out.println("WTF!");
-            init(workingDir, true);
-         }
-      });
-=======
    private static void init(File workingDir, boolean restartEvent)
    {
-      initSignalHandlers();
-
->>>>>>> 385d3540
       initLogging();
       Weld weld = new Weld();
       WeldContainer container = weld.initialize();
@@ -131,7 +83,7 @@
             @Override
             public void handle(Signal signal)
             {
-               System.out.println("CTRL-C TRAPPED B****es, use 'exit' instead!");
+               System.out.println("CTRL-C TRAPPED");
             }
          };
 
@@ -139,7 +91,7 @@
       }
       catch (ClassNotFoundException e)
       {
-         // signal trapping not supported. Oh well, switch to a Sun-based JVM, loser!
+         // signal trapping not supported.
       }
    }
 
