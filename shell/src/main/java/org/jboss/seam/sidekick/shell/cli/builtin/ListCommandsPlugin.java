--- conflicted
+++ resolved
@@ -1,7 +1,4 @@
 package org.jboss.seam.sidekick.shell.cli.builtin;
-
-import javax.inject.Inject;
-import javax.inject.Named;
 
 import org.jboss.seam.sidekick.shell.Shell;
 import org.jboss.seam.sidekick.shell.cli.CommandMetadata;
@@ -9,11 +6,15 @@
 import org.jboss.seam.sidekick.shell.cli.PluginRegistry;
 import org.jboss.seam.sidekick.shell.plugins.plugins.DefaultCommand;
 import org.jboss.seam.sidekick.shell.plugins.plugins.Help;
-import org.jboss.seam.sidekick.shell.plugins.plugins.Option;
 import org.jboss.seam.sidekick.shell.plugins.plugins.Plugin;
 
+import javax.inject.Inject;
+import javax.inject.Named;
+
 /**
- * User: christopherbrock Date: 30-Aug-2010 Time: 6:31:57 PM
+ * User: christopherbrock
+ * Date: 30-Aug-2010
+ * Time: 6:31:57 PM
  */
 @Named("list-commands")
 @Help("Lists executable shell commands")
@@ -30,23 +31,16 @@
    }
 
    @DefaultCommand
-<<<<<<< HEAD
-   public void listCommands(@Option(required = false) final String pluginName)
-=======
    public void listCommands()
->>>>>>> 535d0f78
    {
-      for (PluginMetadata plugin : registry.getPlugins().values())
+      for (PluginMetadata pluginMetaData : registry.getPlugins().values())
       {
-         for (CommandMetadata command : plugin.getCommands())
+         for (CommandMetadata commandMetadata : pluginMetaData.getCommands())
          {
-            if (command.isDefault())
+            for (String commandName : commandMetadata.getNames())
             {
-               shell.println(plugin.getName() + "*");
-            }
-            else
-            {
-               shell.println(pluginName + " " + command.getName());
+               shell.print(commandName);
+               shell.print("  ");
             }
          }
       }
