--- conflicted
+++ resolved
@@ -29,10 +29,6 @@
 import javax.enterprise.inject.spi.BeanManager;
 import javax.inject.Inject;
 
-import org.jboss.seam.sidekick.shell.exceptions.CommandExecutionException;
-import org.jboss.seam.sidekick.shell.plugins.plugins.Plugin;
-import org.mvel2.DataConversion;
-
 /**
  * @author <a href="mailto:lincolnbaxter@gmail.com">Lincoln Baxter, III</a>
  */
@@ -55,13 +51,8 @@
          Bean<?> bean = manager.resolve(beans);
 
          Method method = command.getMethod();
-<<<<<<< HEAD
 
          Class<?>[] parmTypes = method.getParameterTypes();
-=======
-         
-         Class[] parmTypes = method.getParameterTypes();
->>>>>>> 535d0f78
          Object[] paramStaging = new Object[parameterArray.length];
 
          for (int i = 0; i < parmTypes.length; i++)
@@ -77,17 +68,15 @@
             }
             catch (Exception e)
             {
-               throw new CommandExecutionException(command, "command option '"
-                        + command.getOrderedOptionByIndex(i).getDescription()
-                        + "' must be of type '" + parmTypes[i].getSimpleName() + "'");
+               throw new CommandExecutionException(command, "command option '" + command.getOrderedOptionByIndex(i).getDescription()
+                     + "' must be of type '" + parmTypes[i].getSimpleName() + "'");
             }
          }
 
          Plugin plugin;
          if (bean != null)
          {
-            CreationalContext<? extends Plugin> context = (CreationalContext<? extends Plugin>) manager
-                     .createCreationalContext(bean);
+            CreationalContext<? extends Plugin> context = (CreationalContext<? extends Plugin>) manager.createCreationalContext(bean);
             if (context != null)
             {
                plugin = (Plugin) manager.getReference(bean, pluginType, context);
