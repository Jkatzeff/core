/*
 * JBoss, Home of Professional Open Source
 * Copyright 2011, Red Hat, Inc., and individual contributors
 * by the @authors tag. See the copyright.txt in the distribution for a
 * full listing of individual contributors.
 *
 * This is free software; you can redistribute it and/or modify it
 * under the terms of the GNU Lesser General Public License as
 * published by the Free Software Foundation; either version 2.1 of
 * the License, or (at your option) any later version.
 *
 * This software is distributed in the hope that it will be useful,
 * but WITHOUT ANY WARRANTY; without even the implied warranty of
 * MERCHANTABILITY or FITNESS FOR A PARTICULAR PURPOSE. See the GNU
 * Lesser General Public License for more details.
 *
 * You should have received a copy of the GNU Lesser General Public
 * License along with this software; if not, write to the Free
 * Software Foundation, Inc., 51 Franklin St, Fifth Floor, Boston, MA
 * 02110-1301 USA, or see the FSF site: http://www.fsf.org.
 */
package org.jboss.forge.shell.completer;

import java.io.IOException;
import java.util.ArrayList;
import java.util.Collection;
import java.util.HashSet;
import java.util.List;
import java.util.Locale;
import java.util.ResourceBundle;
import java.util.Set;

import org.jboss.forge.shell.Shell;
import org.jboss.forge.shell.ShellColor;
import org.jboss.forge.shell.command.CommandMetadata;
import org.jboss.forge.shell.command.OptionMetadata;
import org.jboss.forge.shell.console.jline.console.ConsoleReader;
import org.jboss.forge.shell.console.jline.console.CursorBuffer;
import org.jboss.forge.shell.console.jline.console.completer.CandidateListCompletionHandler;
import org.jboss.forge.shell.console.jline.console.completer.CompletionHandler;

/**
 * @author <a href="mailto:lincolnbaxter@gmail.com">Lincoln Baxter, III</a>
 * @author <a href="mailto:koen.aers@gmail.com">Koen Aers</a>
 *
 */
public class OptionAwareCompletionHandler implements CompletionHandler
{
   // TODO: handle quotes and escaped quotes && enable automatic escaping of whitespace
   private final CompletedCommandHolder commandHolder;
   private final Shell shell;

   public OptionAwareCompletionHandler(final CompletedCommandHolder commandHolder, final Shell shell)
   {
      this.commandHolder = commandHolder;
      this.shell = shell;
   }

   @Override
   public boolean complete(final ConsoleReader reader, final List<CharSequence> candidates, final int pos) throws
            IOException
   {
      CursorBuffer buf = reader.getCursorBuffer();

      PluginCommandCompleterState state = commandHolder.getState();
      if (state != null)
      {
         if (((candidates.size() == 1) && "".equals(candidates.get(0)))
                  || (state.isDuplicateBuffer() && state.isFinalTokenComplete()))
         {
            if (commandHolder.getState().getOption() != null)
            {
               OptionMetadata option = commandHolder.getState().getOption();
               reader.println();
               reader.println(option.getOptionDescriptor());
               if (candidates.size() == 1)
               {
                  reader.println();
                  reader.drawLine();
                  return true;
               }
            }
         }
      }

      // if there is only one completion, then fill in the buffer
      if (candidates.size() == 1)
      {
         String value = candidates.get(0).toString();
         // escape the spaces, except if it's the last character
         value = value.substring(0, value.length() - 1).replace(" ", "\\ ") + value.substring(value.length() - 1); 

         // fail if the only candidate is the same as the current buffer
         if (value.equals(buf.toString()))
         {
            return false;
         }

         setBuffer(reader, value, pos);

         return true;
      }
      else if (candidates.size() > 1)
      {
         // escape all the spaces, even the last character
         CharSequence value = getUnambiguousCompletions(candidates).replace(" ", "\\ ");
         setBuffer(reader, value, pos);
      }

      printCandidates(reader, candidates);

      // redraw the current console buffer
      reader.drawLine();
      reader.flush();

      return true;
   }

   public static void setBuffer(final ConsoleReader reader, final CharSequence value, final int offset) throws
            IOException
   {
      while ((reader.getCursorBuffer().cursor > offset) && reader.backspace())
      {
         // empty
      }

      reader.putString(value);
      reader.setCursorPosition(offset + value.length());
   }

   /**
    * Print out the candidates. If the size of the candidates is greater than the
    * {@link org.jboss.forge.shell.console.ConsoleReader#getAutoprintThreshold}, they prompt with a warning.
    *
    * @param candidates the list of candidates to print
    */
   public void printCandidates(final ConsoleReader reader, Collection<CharSequence> candidates) throws
            IOException
   {
      Set<CharSequence> distinct = new HashSet<CharSequence>(candidates);

      if (distinct.size() > reader.getAutoprintThreshold())
      {
         // noinspection StringConcatenation
         reader.print(Messages.DISPLAY_CANDIDATES.format(candidates.size()));
         reader.flush();

         int c;

         String noOpt = Messages.DISPLAY_CANDIDATES_NO.format();
         String yesOpt = Messages.DISPLAY_CANDIDATES_YES.format();
         char[] allowed = { yesOpt.charAt(0), noOpt.charAt(0) };

         while ((c = reader.readCharacter(allowed)) != -1)
         {
            String tmp = new String(new char[] { (char) c });

            if (noOpt.startsWith(tmp))
            {
               reader.println();
               reader.flush();
               return;
            }
            else if (yesOpt.startsWith(tmp))
            {
               break;
            }
            else
            {
               reader.beep();
               reader.flush();
            }
         }
      }

      // copy the values and make them distinct, without otherwise affecting the ordering. Only do it if the sizes
      // differ.
      if (distinct.size() != candidates.size())
      {
         Collection<CharSequence> copy = new ArrayList<CharSequence>();

         for (CharSequence next : candidates)
         {
            if (!copy.contains(next))
            {
               copy.add(next);
            }
         }

         candidates = copy;
      }

      reader.println();
      reader.flush();

      Collection<CharSequence> colorizedCandidates = new ArrayList<CharSequence>();
      for (CharSequence seq : candidates)
      {
         boolean processed = false;
         if (commandHolder.getState() != null)
         {
            CommandMetadata command = commandHolder.getState().getCommand();
            if ((command != null) && seq.toString().startsWith("--"))
            {
               String str = seq.toString().trim();
               if (str.startsWith("--"))
               {
                  str = str.substring(2);
               }

               if (command.hasOption(str) && command.getNamedOption(str).isRequired())
               {
                  seq = shell.renderColor(ShellColor.BLUE, seq.toString());
                  colorizedCandidates.add(seq);
                  processed = true;
               }
            }
         }
         if (!processed)
         {
            colorizedCandidates.add(seq);
         }
      }

      reader.printColumns(colorizedCandidates);
      reader.flush();
   }

   /**
    * Returns a root that matches all the {@link String} elements of the specified {@link List}, or null if there are no
    * commonalities. For example, if the list contains <i>foobar</i>, <i>foobaz</i>, <i>foobuz</i>, the method will
    * return <i>foob</i>.
    */
   private String getUnambiguousCompletions(final List<CharSequence> candidates)
   {
      if ((candidates == null) || candidates.isEmpty())
      {
         return null;
      }

      // convert to an array for speed
      String[] strings = candidates.toArray(new String[candidates.size()]);

      String first = strings[0];
      StringBuilder candidate = new StringBuilder();

      for (int i = 0; i < first.length(); i++)
      {
         if (startsWith(first.substring(0, i + 1), strings))
         {
            candidate.append(first.charAt(i));
         }
         else
         {
            break;
         }
      }

      return candidate.toString();
   }

   /**
    * @return true is all the elements of <i>candidates</i> start with <i>starts</i>
    */
   private boolean startsWith(final String starts, final String[] candidates)
   {
      for (String candidate : candidates)
      {
         if (!candidate.startsWith(starts))
         {
            return false;
         }
      }

      return true;
   }
<<<<<<< HEAD

   private CharSequence escapeSpaces(CharSequence cs)
   {
      StringBuffer b = new StringBuffer();
      for (int i = 0; i < cs.length(); i++)
      {
         char c = cs.charAt(i);
         if (c == ' ')
         {
            b.append('\\');
         }
         b.append(c);
      }
      return b.toString();
   }

=======
   
>>>>>>> 0713b508
   private static enum Messages
   {
      DISPLAY_CANDIDATES,
      DISPLAY_CANDIDATES_YES,
      DISPLAY_CANDIDATES_NO,;

      public String format(final Object... args)
      {
         ResourceBundle bundle =
                  ResourceBundle.getBundle(CandidateListCompletionHandler.class.getName(), Locale.getDefault(), Thread
                           .currentThread().getContextClassLoader());
         return String.format(bundle.getString(name()), args);
      }
   }
}<|MERGE_RESOLUTION|>--- conflicted
+++ resolved
@@ -274,37 +274,16 @@
 
       return true;
    }
-<<<<<<< HEAD
-
-   private CharSequence escapeSpaces(CharSequence cs)
-   {
-      StringBuffer b = new StringBuffer();
-      for (int i = 0; i < cs.length(); i++)
-      {
-         char c = cs.charAt(i);
-         if (c == ' ')
-         {
-            b.append('\\');
-         }
-         b.append(c);
-      }
-      return b.toString();
-   }
-
-=======
    
->>>>>>> 0713b508
    private static enum Messages
    {
       DISPLAY_CANDIDATES,
       DISPLAY_CANDIDATES_YES,
-      DISPLAY_CANDIDATES_NO,;
+      DISPLAY_CANDIDATES_NO;
 
       public String format(final Object... args)
       {
-         ResourceBundle bundle =
-                  ResourceBundle.getBundle(CandidateListCompletionHandler.class.getName(), Locale.getDefault(), Thread
-                           .currentThread().getContextClassLoader());
+         ResourceBundle bundle = ResourceBundle.getBundle(CandidateListCompletionHandler.class.getName());
          return String.format(bundle.getString(name()), args);
       }
    }
