/*
 * JBoss, by Red Hat.
 * Copyright 2010, Red Hat, Inc., and individual contributors
 * by the @authors tag. See the copyright.txt in the distribution for a
 * full listing of individual contributors.
 *
 * This is free software; you can redistribute it and/or modify it
 * under the terms of the GNU Lesser General Public License as
 * published by the Free Software Foundation; either version 2.1 of
 * the License, or (at your option) any later version.
 *
 * This software is distributed in the hope that it will be useful,
 * but WITHOUT ANY WARRANTY; without even the implied warranty of
 * MERCHANTABILITY or FITNESS FOR A PARTICULAR PURPOSE. See the GNU
 * Lesser General Public License for more details.
 *
 * You should have received a copy of the GNU Lesser General Public
 * License along with this software; if not, write to the Free
 * Software Foundation, Inc., 51 Franklin St, Fifth Floor, Boston, MA
 * 02110-1301 USA, or see the FSF site: http://www.fsf.org.
 */

package org.jboss.forge.shell;

import static org.mvel2.DataConversion.addConversionHandler;

import java.io.BufferedInputStream;
import java.io.File;
import java.io.FileInputStream;
import java.io.FileNotFoundException;
import java.io.IOException;
import java.io.InputStream;
import java.io.OutputStream;
import java.io.OutputStreamWriter;
import java.net.URL;
import java.util.ArrayList;
import java.util.List;
import java.util.concurrent.Callable;

import javax.enterprise.context.ApplicationScoped;
import javax.enterprise.event.Event;
import javax.enterprise.event.Observes;
import javax.enterprise.inject.Instance;
import javax.enterprise.inject.spi.BeanManager;
import javax.inject.Inject;

import org.fusesource.jansi.Ansi;
import org.fusesource.jansi.AnsiConsole;
import org.jboss.forge.ForgeEnvironment;
import org.jboss.forge.project.Project;
import org.jboss.forge.project.dependencies.Dependency;
import org.jboss.forge.project.facets.JavaSourceFacet;
import org.jboss.forge.project.services.ResourceFactory;
import org.jboss.forge.resources.DirectoryResource;
import org.jboss.forge.resources.Resource;
import org.jboss.forge.resources.java.JavaResource;
import org.jboss.forge.shell.buffers.ConsoleInputSession;
import org.jboss.forge.shell.buffers.JLineScreenBuffer;
import org.jboss.forge.shell.command.CommandMetadata;
import org.jboss.forge.shell.command.PluginMetadata;
import org.jboss.forge.shell.command.PromptTypeConverter;
import org.jboss.forge.shell.command.convert.BooleanConverter;
import org.jboss.forge.shell.command.convert.DependencyIdConverter;
import org.jboss.forge.shell.command.convert.FileConverter;
import org.jboss.forge.shell.command.convert.URLConverter;
import org.jboss.forge.shell.command.fshparser.FSHRuntime;
import org.jboss.forge.shell.completer.CompletedCommandHolder;
import org.jboss.forge.shell.completer.OptionAwareCompletionHandler;
import org.jboss.forge.shell.completer.PluginCommandCompleter;
import org.jboss.forge.shell.console.jline.Terminal;
import org.jboss.forge.shell.console.jline.TerminalFactory;
import org.jboss.forge.shell.console.jline.console.ConsoleReader;
import org.jboss.forge.shell.console.jline.console.completer.AggregateCompleter;
import org.jboss.forge.shell.console.jline.console.completer.Completer;
import org.jboss.forge.shell.console.jline.console.history.MemoryHistory;
import org.jboss.forge.shell.events.AcceptUserInput;
import org.jboss.forge.shell.events.PreShutdown;
import org.jboss.forge.shell.events.Shutdown;
import org.jboss.forge.shell.events.Startup;
import org.jboss.forge.shell.exceptions.AbortedException;
import org.jboss.forge.shell.exceptions.CommandExecutionException;
import org.jboss.forge.shell.exceptions.CommandParserException;
import org.jboss.forge.shell.exceptions.EndOfStreamException;
import org.jboss.forge.shell.exceptions.PluginExecutionException;
import org.jboss.forge.shell.exceptions.ShellExecutionException;
import org.jboss.forge.shell.integration.BufferManager;
import org.jboss.forge.shell.integration.KeyListener;
import org.jboss.forge.shell.plugins.builtin.Echo;
import org.jboss.forge.shell.project.CurrentProject;
import org.jboss.forge.shell.spi.CommandInterceptor;
import org.jboss.forge.shell.spi.TriggeredAction;
import org.jboss.forge.shell.util.Files;
import org.jboss.forge.shell.util.GeneralUtils;
import org.jboss.forge.shell.util.JavaPathspecParser;
import org.jboss.forge.shell.util.OSUtils;
import org.jboss.forge.shell.util.ResourceUtil;
import org.jboss.weld.environment.se.bindings.Parameters;
import org.mvel2.ConversionHandler;

/**
 * @author <a href="mailto:lincolnbaxter@gmail.com">Lincoln Baxter, III</a>
 */
@ApplicationScoped
public class ShellImpl extends AbstractShellPrompt implements Shell
{
   static final String PROP_FORGE_CONFIG_DIR = "FORGE_CONFIG_DIR";
   static final String PROP_PROMPT = "PROMPT";
   static final String PROP_PROMPT_NO_PROJ = "PROMPT_NOPROJ";

   static final String DEFAULT_PROMPT = "[\\c{green}$PROJECT_NAME\\c] \\c{blue}\\W\\c \\c{green}\\$\\c ";
   static final String DEFAULT_PROMPT_NO_PROJ = "[\\c{red}no project\\c] \\c{blue}\\W\\c \\c{red}\\$\\c ";

   public static final String PROP_DEFAULT_PLUGIN_REPO = "DEFAULT_PLUGIN_REPO";
   public static final String DEFAULT_PLUGIN_REPO = "https://raw.github.com/forge/plugin-repository/master/repository.yaml";

   static final String PROP_VERBOSE = "VERBOSE";
   static final String PROP_HISTORY = "HISTORY";
   static final String PROP_EXCEPTION_HANDLING = "EXCEPTION_HANDLING";
   static final String NO_INIT_PROPERTY = "forge.debug.no_auto_init_streams";

   static final String PROP_IGNORE_EOF = "IGNOREEOF";
   static final int DEFAULT_IGNORE_EOF = 1;

   public static final String FORGE_CONFIG_DIR = System.getProperty("user.home") + "/.forge/";
   public static final String FORGE_COMMAND_HISTORY_FILE = "cmd_history";
   public static final String FORGE_CONFIG_FILE = "config";
   public static final String OFFLINE_FLAG = "OFFLINE";

   @Inject
   @Parameters
   private List<String> parameters;

   @Inject
   private BeanManager manager;

   @Inject
   private CurrentProject projectContext;

   @Inject
   ResourceFactory resourceFactory;

   private Resource<?> lastResource;

   @Inject
   private FSHRuntime fshRuntime;

   @Inject
   PromptTypeConverter promptTypeConverter;

   @Inject
   private CompletedCommandHolder commandHolder;

   @Inject
   private ForgeEnvironment environment;

   private ConsoleReader reader;
   private Completer completer;

   private boolean pretend = false;
   private boolean exitRequested = false;

   private ConsoleInputSession inputPipe;
   private OutputStream outputStream;
   private OutputStream historyOutstream;

   private BufferManager screenBuffer;

   // overrides
   private InputStream _redirectedStream;
   private List<String> _historyOverride;
   private List<Completer> _deferredCompleters;

   private enum BufferingMode
   {
      Direct, Buffering
   }

   private final BufferingMode bufferingMode = BufferingMode.Direct;

   private final boolean colorEnabled = Boolean.getBoolean("forge.shell.colorEnabled");

   private final ConversionHandler resourceConversionHandler = new ConversionHandler()
   {
      @Override
      @SuppressWarnings("rawtypes")
      public Resource[] convertFrom(final Object obl)
      {
         return GeneralUtils.parseSystemPathspec(resourceFactory, lastResource, getCurrentResource(),
                  obl instanceof String[] ? (String[]) obl : new String[] { obl.toString() });
      }

      @SuppressWarnings("rawtypes")
      @Override
      public boolean canConvertFrom(final Class aClass)
      {
         return true;
      }
   };

   private final ConversionHandler javaResourceConversionHandler = new ConversionHandler()
   {
      @Override
      public JavaResource[] convertFrom(final Object obj)
      {
         if (getCurrentProject().hasFacet(JavaSourceFacet.class))
         {
            String[] strings = obj instanceof String[] ? (String[]) obj : new String[] { obj.toString() };
            List<Resource<?>> resources = new ArrayList<Resource<?>>();
            for (String string : strings)
            {
               resources.addAll(new JavaPathspecParser(getCurrentProject().getFacet(JavaSourceFacet.class),
                        string).resolve());
            }

            List<JavaResource> filtered = new ArrayList<JavaResource>();
            for (Resource<?> resource : resources)
            {
               if (resource instanceof JavaResource)
               {
                  filtered.add((JavaResource) resource);
               }
            }

            JavaResource[] result = new JavaResource[filtered.size()];
            result = filtered.toArray(result);
            return result;
         }
         else
            return null;
      }

      @SuppressWarnings("rawtypes")
      @Override
      public boolean canConvertFrom(final Class aClass)
      {
         return true;
      }
   };

   private boolean executing;

   @Inject
   private ShellConfig shellConfig;

   @Inject
   private Instance<CommandInterceptor> commandInterceptors;

   @Inject
   private Instance<TriggeredAction> triggeredActions;

   @Inject
   private IgnoreEofKeyListener ignoreEOF;

   void init(@Observes final Startup event, final PluginCommandCompleter pluginCompleter) throws Exception
   {
      BooleanConverter booleanConverter = new BooleanConverter();

      addConversionHandler(boolean.class, booleanConverter);
      addConversionHandler(Boolean.class, booleanConverter);
      addConversionHandler(File.class, new FileConverter());
      addConversionHandler(Dependency.class, new DependencyIdConverter());
      addConversionHandler(URL.class, new URLConverter());

      addConversionHandler(JavaResource[].class, javaResourceConversionHandler);
      addConversionHandler(JavaResource.class, new ConversionHandler()
      {

         @Override
         public Object convertFrom(final Object obj)
         {
            JavaResource[] res = (JavaResource[]) javaResourceConversionHandler.convertFrom(obj);
            if (res.length > 1)
            {
               throw new RuntimeException("ambiguous paths");
            }
            else if (res.length == 0)
            {
               if (getCurrentProject().hasFacet(JavaSourceFacet.class))
               {
                  JavaSourceFacet java = getCurrentProject().getFacet(JavaSourceFacet.class);
                  try
                  {
                     JavaResource resource = java.getJavaResource(obj.toString());
                     return resource;
                  }
                  catch (FileNotFoundException e)
                  {
                     throw new RuntimeException(e);
                  }
               }
               return null;
            }
            else
            {
               return res[0];
            }
         }

         @Override
         @SuppressWarnings("rawtypes")
         public boolean canConvertFrom(final Class type)
         {
            return javaResourceConversionHandler.canConvertFrom(type);
         }
      });
      addConversionHandler(Resource[].class, resourceConversionHandler);
      addConversionHandler(Resource.class, new ConversionHandler()

      {
         @Override
         public Object convertFrom(final Object o)
         {
            Resource<?>[] res = (Resource<?>[]) resourceConversionHandler.convertFrom(o);
            if (res.length > 1)
            {
               throw new RuntimeException("ambiguous paths");
            }
            else if (res.length == 0)
            {
               return ResourceUtil.parsePathspec(resourceFactory, getCurrentResource(), o.toString()).get(0);
            }
            else
            {
               return res[0];
            }
         }

         @Override
         @SuppressWarnings("rawtypes")
         public boolean canConvertFrom(final Class aClass)
         {
            return resourceConversionHandler.canConvertFrom(aClass);
         }
      });

      configureOSTerminal();
      initReaderAndStreams();
      initParameters();

      if (event.isRestart())
      {
         // suppress the MOTD if this is a restart.
         environment.setProperty("NO_MOTD", true);
      }
      else
      {
         environment.setProperty("NO_MOTD", false);
      }

      environment.setProperty("OS_NAME", OSUtils.getOsName());
      environment.setProperty(PROP_FORGE_CONFIG_DIR, FORGE_CONFIG_DIR);
      environment.setProperty(PROP_PROMPT, "> ");
      environment.setProperty(PROP_PROMPT_NO_PROJ, "> ");

      if (Boolean.getBoolean("forge.offline") == true)
      {
         environment.setProperty(OFFLINE_FLAG, true);
      }
      else
      {
         environment.setProperty(OFFLINE_FLAG, false);
      }

      initCompleters(pluginCompleter);

      shellConfig.loadHistory(this);
      shellConfig.loadConfig(this);

      initSignalHandlers();

      if (!isNoInitMode())
         this.registerKeyListener(ignoreEOF);

      /*
       * Do this last so that we don't fire off plugin events before the shell has booted
       * (Causing all kinds of wonderful issues)
       */
      projectContext.setCurrentResource(resourceFactory.getResourceFrom(event.getWorkingDirectory()));
      environment.setProperty("CWD", getCurrentDirectory().getFullyQualifiedName());
      environment.setProperty("SHELL", this);
   }

   private void initSignalHandlers()
   {
      try
      {
         // check to see if we have something to work with.
         Class.forName("sun.misc.SignalHandler");
         SigHandler.init(this);
      }
      catch (ClassNotFoundException e)
      {
         // signal trapping not supported. Oh well, switch to a Sun-based JVM, loser!
      }
   }

   @Override
   public void writeToHistory(final String command)
   {
      if (isHistoryEnabled())
      {
         try
         {
            for (int i = 0; i < command.length(); i++)
            {
               historyOutstream.write(command.charAt(i));
            }
            historyOutstream.write('\n');
            historyOutstream.flush();
         }
         catch (IOException e)
         {}
      }
   }

   @Override
   public boolean isHistoryEnabled()
   {
      Object s = environment.getProperty(PROP_HISTORY);
      return (s != null) && "true".equals(s);
   }

   @Override
   public void setHistoryEnabled(final boolean verbose)
   {
      environment.setProperty(PROP_VERBOSE, String.valueOf(verbose));
   }

   @Override
   public void setHistoryOutputStream(final OutputStream stream)
   {
      historyOutstream = stream;
      Runtime.getRuntime().addShutdownHook(new Thread()
      {
         @Override
         public void run()
         {
            try
            {
               historyOutstream.flush();
               historyOutstream.close();
            }
            catch (Exception e)
            {}
         }
      });
   }

   @Override
   public void setHistory(final List<String> lines)
   {
      if (isNoInitMode())
      {
         _historyOverride = lines;
         return;
      }

      _setHistory(lines);
   }

   private void _setHistory(final List<String> lines)
   {
      MemoryHistory history = new MemoryHistory();

      for (String line : lines)
      {
         history.add(line);
      }

      reader.setHistory(history);
   }

   private void initCompleters(final PluginCommandCompleter pluginCompleter)
   {
      List<Completer> completers = new ArrayList<Completer>();
      completers.add(pluginCompleter);
      completer = new AggregateCompleter(completers);

      if (isNoInitMode())
      {
         if (_deferredCompleters == null)
         {
            _deferredCompleters = new ArrayList<Completer>();
         }
         _deferredCompleters.add(pluginCompleter);
      }
      else
      {
         _initCompleters(pluginCompleter);
      }
   }

   private void _initCompleters(final Completer completer)
   {
      this.reader.addCompleter(this.completer);
      this.reader.setCompletionHandler(new OptionAwareCompletionHandler(commandHolder, this));
   }

   boolean isNoInitMode()
   {
      return Boolean.getBoolean(NO_INIT_PROPERTY);
   }

   private void initReaderAndStreams() throws IOException
   {
      boolean noInitMode = isNoInitMode();
      if ((_redirectedStream == null) && noInitMode) {
         return;
      }

      if ((inputPipe == null) && (_redirectedStream == null))
      {
         inputPipe = new ConsoleInputSession(System.in);
      }
      if (outputStream == null)
      {
         outputStream = System.out;
      }

      Terminal terminal;
      if (Boolean.getBoolean("forge.compatibility.IDE"))
      {
         terminal = new IdeTerminal();
      }
      else if (OSUtils.isWindows())
      {
<<<<<<< HEAD
         final OutputStream ansiOut = AnsiConsole.wrapOutputStream(outputStream);
         final OutputStreamWriter writer = new OutputStreamWriter(ansiOut, System.getProperty(
                  "WindowsTerminal.output.encoding", System.getProperty("file.encoding")));

         outputStream = new OutputStream()
         {
            @Override
            public void write(final int b) throws IOException
            {
               writer.write(b);
            }
         };

         TerminalFactory.configure(TerminalFactory.Type.WINDOWS);
         terminal = TerminalFactory.get();
=======
         final OutputStream ansiOut = AnsiConsole.wrapOutputStream(System.out);

          TerminalFactory.configure(TerminalFactory.Type.WINDOWS);
          terminal = TerminalFactory.get();

          final OutputStreamWriter writer = new OutputStreamWriter(ansiOut, System.getProperty(
                   "jline.WindowsTerminal.output.encoding", System.getProperty("file.encoding")));

          outputStream = new OutputStream()
          {
             @Override
             public void write(final int b) throws IOException
             {
                writer.write(b);
                writer.flush();
             }
          };
>>>>>>> 5593836d
      }
      else
      {
         terminal = TerminalFactory.get();
      }

      this.screenBuffer = new JLineScreenBuffer(terminal, outputStream);
      this.reader = new ConsoleReader(_redirectedStream == null ? inputPipe.getExternalInputStream()
               : _redirectedStream, this, null, terminal);
      this.reader.setHistoryEnabled(true);
      this.reader.setBellEnabled(false);

      for (TriggeredAction action : triggeredActions)
      {
         this.reader.addTriggeredAction(action.getTrigger(), action.getListener());
      }

      if (noInitMode)
      {
         if (_historyOverride != null)
         {

            _setHistory(_historyOverride);
         }

         if (_deferredCompleters != null)
         {
            for (Completer completer : _deferredCompleters)
            {
               _initCompleters(completer);
            }
         }
      }

   }

   private void initParameters()
   {
      if (!isVerbose())
      {
         environment.setProperty(PROP_VERBOSE, String.valueOf(parameters.contains("--verbose")));
      }

      environment.setProperty(PROP_EXCEPTION_HANDLING,
               String.valueOf(parameters.contains("--disableExceptionHandlers") != true));

      if (parameters.contains("--pretend"))
      {
         pretend = true;
      }

      if ((parameters != null) && !parameters.isEmpty())
      {
         // this is where we will initialize other parameters... e.g. accepting
         // a path
      }
   }

   void teardown(@Observes final Shutdown shutdown, final Event<PreShutdown> preShutdown)
   {
      preShutdown.fire(new PreShutdown(shutdown.getStatus()));
      exitRequested = true;
      inputPipe.stop();
   }

   void doShell(@Observes final AcceptUserInput event) throws Exception
   {
      String line;
      reader.setPrompt(getPrompt());
      while (!exitRequested)
      {
         try
         {
            line = readLine();

            if (line != null)
            {
               if (!"".equals(line.trim()))
               {
                  writeToHistory(line);
                  execute(line);
                  flush();
               }
               reader.setPrompt(getPrompt());
            }

         }
         catch (Exception e)
         {
            handleException(e);
         }
      }
   }

   private void handleException(final Exception original) throws Exception
   {
      if (!isExceptionHandlingEnabled())
      {
         Throwable root = original;
         while ((root.getCause() != null) && !root.getCause().equals(root))
         {
            root = root.getCause();
         }
         if (root instanceof Exception)
            throw (Exception) root;
         else
            throw new RuntimeException(root);
      }

      try
      {
         // unwrap any aborted exceptions
         Throwable cause = original;
         while (cause != null)
         {
            if (cause instanceof AbortedException)
               throw (AbortedException) cause;

            cause = cause.getCause();
         }

         throw original;
      }
      catch (AbortedException e)
      {
         ShellMessages.info(this, "Aborted.");
         if (isVerbose())
         {
            e.printStackTrace();
         }
      }
      catch (CommandExecutionException e)
      {
         ShellMessages.error(this, formatSourcedError(e.getCommand()) + e.getMessage());
         if (isVerbose())
         {
            e.printStackTrace();
         }
      }
      catch (CommandParserException e)
      {
         ShellMessages.error(this, formatSourcedError(e.getCommand()) + e.getMessage());
         if (isVerbose())
         {
            e.printStackTrace();
         }
      }
      catch (PluginExecutionException e)
      {
         ShellMessages.error(this, formatSourcedError(e.getPlugin()) + e.getMessage());
         if (isVerbose())
         {
            e.printStackTrace();
         }
      }
      catch (ShellExecutionException e)
      {
         ShellMessages.error(this, e.getMessage());
         if (isVerbose())
         {
            e.printStackTrace();
         }
      }
      catch (Exception e)
      {
         if (!isVerbose())
         {
            ShellMessages.error(this, "Exception encountered: " + e.getMessage()
                     + " (type \"set VERBOSE true\" to enable stack traces)");
         }
         else
         {
            ShellMessages.error(this, "Exception encountered: (type \"set VERBOSE false\" to disable stack traces)");
            e.printStackTrace();
         }
      }
   }

   private String formatSourcedError(final PluginMetadata plugin)
   {
      return (plugin == null ? "" : ("[" + plugin.toString() + "] "));
   }

   private String formatSourcedError(final CommandMetadata cmd)
   {
      String out;
      if (cmd != null)
      {
         out = cmd.getParent().getName();
         if (!cmd.isDefault())
            out += " " + cmd.getName();

         out = "[" + out + "] ";
      }
      else
         out = "";

      return out;
   }

   @Override
   public String readLine() throws IOException
   {
      return readLine(null);
   }

   @Override
   public String readLine(final Character mask) throws IOException
   {
      String line;
      if (mask != null)
      {
         line = reader.readLine(mask);
      }
      else
      {
         line = reader.readLine();
      }

      if ((line != null) && !"\n".equals(line))
      {
         write((byte) '\n');
      }
      flush();

      return line;
   }

   @Override
   public int scan()
   {
      try
      {
         return reader.readVirtualKey();
      }
      catch (IOException e)
      {
         return -1;
      }
   }

   @Override
   public void clearLine()
   {
      print(new Ansi().eraseLine(Ansi.Erase.ALL).toString());
   }

   @Override
   public void cursorLeft(final int x)
   {
      print(new Ansi().cursorLeft(x).toString());
   }

   private final Object executorLock = new Object();

   private class ExecutorThread extends Thread
   {
      private final String run;

      private ExecutorThread(final String run)
      {
         this.run = run;
      }

      @Override
      public void run()
      {
         fshRuntime.run(run);
      }
   }

   private volatile Thread executorThread;

   @Override
   public void execute(String line) throws Exception
   {

      synchronized (executorLock)
      {
         try
         {
            executing = true;
            if (!interruptedState)
            {
               for (CommandInterceptor interceptor : commandInterceptors)
               {
                  line = interceptor.intercept(line);
               }

               executorThread = new ExecutorThread(line);
               executorThread.run();
               executorThread.join();
            }
         }
         catch (Exception e)
         {
            handleException(e);
         }
         finally
         {
            executing = false;
            interruptedState = false;
         }

      }
   }

   private volatile boolean interruptedState = false;

   public void interrupt()
   {
      if (executorThread != null)
      {
         executorThread.interrupt();
         try
         {
            inputPipe.interruptPipe();
         }
         catch (Exception e)
         {
            //
         }
         println("[killed]");
         interruptedState = true;
      }
   }

   @Override
   public void execute(final File file) throws Exception
   {
      StringBuilder buf = new StringBuilder();
      InputStream instream = new BufferedInputStream(new FileInputStream(file));
      try
      {
         byte[] b = new byte[25];
         int read;

         while ((read = instream.read(b)) != -1)
         {
            for (int i = 0; i < read; i++)
            {
               buf.append((char) b[i]);
            }
         }

         instream.close();

         execute(buf.toString());
      }
      finally
      {
         ignoreEOF.reset();
         instream.close();
      }
   }

   @Override
   public void execute(final File file, final String... args) throws Exception
   {
      StringBuilder buf = new StringBuilder();

      String funcName = file.getName().replaceAll("\\.", "_") + "_" + String.valueOf(hashCode()).replaceAll("\\-", "M");

      buf.append("def ").append(funcName).append('(');
      if (args != null)
      {
         for (int i = 0; i < args.length; i++)
         {
            buf.append("_").append(String.valueOf(i));
            if ((i + 1) < args.length)
            {
               buf.append(", ");
            }
         }
      }

      buf.append(") {\n");

      if (args != null)
      {
         buf.append("@_vararg = new String[").append(args.length).append("];\n");

         for (int i = 0; i < args.length; i++)
         {
            buf.append("@_vararg[").append(String.valueOf(i)).append("] = ")
                     .append("_").append(String.valueOf(i)).append(";\n");
         }
      }

      InputStream instream = new BufferedInputStream(new FileInputStream(file));
      try
      {
         byte[] b = new byte[25];
         int read;

         while ((read = instream.read(b)) != -1)
         {
            for (int i = 0; i < read; i++)
            {
               buf.append((char) b[i]);
            }
         }

         buf.append("\n}; \n@").append(funcName).append('(');

         if (args != null)
         {
            for (int i = 0; i < args.length; i++)
            {
               buf.append("\"").append(args[i].replaceAll("\\\"", "\\\\\\\"")).append("\"");
               if ((i + 1) < args.length)
               {
                  buf.append(", ");
               }
            }
         }

         buf.append(");\n");

         execute(buf.toString());
      }
      finally
      {
         environment.removeProperty(funcName);
         instream.close();
      }
   }

   /*
    * Shell Print Methods
    */
   @Override
   public void printlnVerbose(final String line)
   {
      if ((line != null) && isVerbose())
      {
         screenBuffer.write((byte) '\n');
      }
   }

   @Override
   public void print(final String output)
   {
      if (output != null)
      {
         screenBuffer.write(output);
      }
   }

   @Override
   public void println(final String line)
   {
      if (line != null)
      {
         screenBuffer.write(line);
         screenBuffer.write((byte) '\n');
      }
   }

   @Override
   public void println()
   {
      try
      {
         screenBuffer.write((byte) '\n');
         _flushBuffer();
      }
      catch (IOException e)
      {
         throw new RuntimeException(e);
      }
   }

   @Override
   public void print(final ShellColor color, final String output)
   {
      print(renderColor(color, output));
   }

   @Override
   public void println(final ShellColor color, final String output)
   {
      println(renderColor(color, output));
   }

   @Override
   public void printlnVerbose(final ShellColor color, final String output)
   {
      printlnVerbose(renderColor(color, output));
   }

   @Override
   public String renderColor(final ShellColor color, final String output)
   {
      if (!colorEnabled)
      {
         return output;
      }

      Ansi ansi = new Ansi();

      switch (color)
      {
      case BLACK:
         ansi.fg(Ansi.Color.BLACK);
         break;
      case BLUE:
         ansi.fg(Ansi.Color.BLUE);
         break;
      case CYAN:
         ansi.fg(Ansi.Color.CYAN);
         break;
      case GREEN:
         ansi.fg(Ansi.Color.GREEN);
         break;
      case MAGENTA:
         ansi.fg(Ansi.Color.MAGENTA);
         break;
      case RED:
         ansi.fg(Ansi.Color.RED);
         break;
      case WHITE:
         ansi.fg(Ansi.Color.WHITE);
         break;
      case YELLOW:
         ansi.fg(Ansi.Color.YELLOW);
         break;
      case BOLD:
         ansi.a(Ansi.Attribute.INTENSITY_BOLD);
         break;
      case ITALIC:
         ansi.a(Ansi.Attribute.ITALIC);
         ansi.a(Ansi.Attribute.INTENSITY_FAINT);
         break;

      default:
         return output;
      }

      return ansi.render(output).reset().toString();
   }

   @Override
   public void write(final int b)
   {
      screenBuffer.write(b);
   }

   @Override
   public synchronized void write(final byte b)
   {
      screenBuffer.write(b);
   }

   @Override
   public void write(final byte[] b)
   {
      screenBuffer.write(b);
   }

   @Override
   public void write(final byte[] b, final int offset, final int length)
   {
      screenBuffer.write(b, offset, length);
   }

   private void _flushBuffer() throws IOException
   {
      if (bufferingMode == BufferingMode.Direct)
      {
         reader.flush();
      }
   }

   @Override
   public void clear()
   {
      print(new Ansi().cursor(0, 0).eraseScreen().toString());
   }

   @Override
   public boolean isExceptionHandlingEnabled()
   {
      Object s = environment.getProperty(PROP_EXCEPTION_HANDLING);
      return (s != null) && "true".equals(s);
   }

   @Override
   public void setExceptionHandlingEnabled(final boolean enabled)
   {
      environment.setProperty(PROP_EXCEPTION_HANDLING, String.valueOf(enabled));
   }

   @Override
   public boolean isVerbose()
   {
      Object s = environment.getProperty(PROP_VERBOSE);
      return (s != null) && "true".equals(s);
   }

   @Override
   public void setVerbose(final boolean verbose)
   {
      environment.setProperty(PROP_VERBOSE, String.valueOf(verbose));
   }

   @Override
   public boolean isPretend()
   {
      return pretend;
   }

   @Override
   public boolean isExecuting()
   {
      return executing;
   }

   @Override
   public void setInputStream(final InputStream is) throws IOException
   {
      // throw new UnsupportedOperationException("not allowed");
      this.inputPipe = null;
      this._redirectedStream = is;
      initReaderAndStreams();
   }

   @Override
   public void setOutputStream(final OutputStream stream) throws IOException
   {
      this.outputStream = stream;
      initReaderAndStreams();
   }

   @Override
   public void setDefaultPrompt()
   {
      setPrompt("");
   }

   @Override
   public void setPrompt(final String prompt)
   {
      environment.setProperty(PROP_PROMPT, prompt);
   }

   @Override
   public String getPrompt()
   {
      if (projectContext.getCurrent() != null)
      {
         return Echo.echo(this, Echo.promptExpressionParser(this, (String) environment.getProperty(PROP_PROMPT)));
      }
      else
      {
         return Echo.echo(this,
                  Echo.promptExpressionParser(this, (String) environment.getProperty(PROP_PROMPT_NO_PROJ)));
      }
   }

   @Override
   public DirectoryResource getCurrentDirectory()
   {
      Resource<?> r = getCurrentResource();
      return ResourceUtil.getContextDirectory(r);
   }

   @Override
   public DirectoryResource getConfigDir()
   {
      return resourceFactory.getResourceFrom(new File((String) environment.getProperty(PROP_FORGE_CONFIG_DIR))).reify(
               DirectoryResource.class);
   }

   @Override
   public Resource<?> getCurrentResource()
   {
      Resource<?> result = this.projectContext.getCurrentResource();
      if (result == null)
      {
         result = this.resourceFactory.getResourceFrom(Files.getWorkingDirectory());
         environment.setProperty("CWD", result.getFullyQualifiedName());
      }

      return result;
   }

   @Override
   @SuppressWarnings("unchecked")
   public Class<? extends Resource<?>> getCurrentResourceScope()
   {
      return (Class<? extends Resource<?>>) getCurrentResource().getClass();
   }

   @Override
   public void setCurrentResource(final Resource<?> resource)
   {
      lastResource = getCurrentResource();
      projectContext.setCurrentResource(resource);
      environment.setProperty("CWD", resource.getFullyQualifiedName());
   }

   @Override
   public Project getCurrentProject()
   {
      return this.projectContext.getCurrent();
   }

   @Override
   public int getHeight()
   {
      return screenBuffer.getHeight();
   }

   @Override
   public int getAbsoluteHeight()
   {
      return reader.getTerminal().getHeight();
   }

   @Override
   public int getWidth()
   {
      return screenBuffer.getWidth();
   }

   public String escapeCode(final int code, final String value)
   {
      return new Ansi().a(value).fg(Ansi.Color.BLUE).toString();
   }

   private class ReturnValueThread<V> extends Thread
   {
      private V value;
      private final Callable<V> caller;
      private Throwable exception;

      private ReturnValueThread(final Callable<V> caller)
      {
         this.caller = caller;
      }

      @Override
      public void run()
      {
         try
         {
            value = caller.call();
         }
         catch (Exception e)
         {
            try
            {
               exception = e;
               handleException(e);
            }
            catch (Exception e2)
            {
               // hmmm
            }
         }
      }

      public V getValue()
      {
         return value;
      }

      public Throwable getException()
      {
         return exception;
      }
   }

   @Override
   public String promptWithCompleter(String message, final Completer tempCompleter)
   {
      synchronized (executorLock)
      {
         if (!message.isEmpty() && message.matches("^.*\\S$"))
         {
            message = message + " ";
         }
         message = renderColor(ShellColor.CYAN, " ? ") + message;

         try
         {
            reader.removeCompleter(this.completer);
            if (tempCompleter != null)
            {
               reader.addCompleter(tempCompleter);
            }
            reader.setHistoryEnabled(false);
            reader.setPrompt(message);
            flush();

            Callable<String> call = new Callable<String>()
            {
               @Override
               public String call() throws Exception
               {
                  return readLine();
               }
            };

            ReturnValueThread<String> thread = new ReturnValueThread<String>(call);
            executorThread = thread;
            thread.run();
            thread.join();

            if (interruptedState)
            {
               throw new AbortedException();
            }

            flush();
            if (thread.getException() instanceof EndOfStreamException)
            {
               throw (EndOfStreamException) thread.getException();
            }

            return thread.getValue();
         }
         catch (InterruptedException e)
         {
            throw new RuntimeException("[killed]");
         }
         finally
         {
            if (tempCompleter != null)
            {
               reader.removeCompleter(tempCompleter);
            }
            reader.addCompleter(this.completer);
            reader.setHistoryEnabled(true);
            reader.setPrompt("");
            interruptedState = false;
         }
      }
   }

   @Override
   public String promptSecret(String message)
   {
      if (!message.isEmpty() && message.matches("^.*\\S$"))
      {
         message = message + " ";
      }
      message = renderColor(ShellColor.CYAN, " ? ") + message;

      try
      {
         reader.removeCompleter(this.completer);
         reader.setHistoryEnabled(false);
         reader.setPrompt(message);
         flush();
         String line = readLine('*');
         flush();
         return line;
      }
      catch (IOException e)
      {
         throw new IllegalStateException("Shell input stream failure", e);
      }
      finally
      {
         reader.addCompleter(this.completer);
         reader.setHistoryEnabled(true);
         reader.setPrompt("");
      }
   }

   @Override
   protected PromptTypeConverter getPromptTypeConverter()
   {
      return promptTypeConverter;
   }

   @Override
   protected ResourceFactory getResourceFactory()
   {
      return resourceFactory;
   }

   @Override
   public void setAnsiSupported(final boolean value)
   {
      if (value != isAnsiSupported())
      {
         try
         {
            if (value)
            {
               configureOSTerminal();
            }
            else
            {
               TerminalFactory.configure(TerminalFactory.Type.NONE);
               TerminalFactory.reset();
            }
            initReaderAndStreams();
         }
         catch (IOException e)
         {
            throw new RuntimeException("Failed to reset Terminal instance for ANSI configuration", e);
         }
      }
   }

   @Override
   public void bufferingMode()
   {
      screenBuffer.bufferOnlyMode();
   }

   @Override
   public void directWriteMode()
   {
      screenBuffer.directWriteMode();
   }

   @Override
   public void flush()
   {
      screenBuffer.flushBuffer();
   }

   @Override
   public void registerBufferManager(final BufferManager manager)
   {
      screenBuffer = manager;
   }

   public BufferManager getBufferManager()
   {
      return screenBuffer;
   }

   @Override
   public void registerKeyListener(final KeyListener keyListener)
   {
      reader.registerKeyListener(keyListener);
   }

   private void configureOSTerminal() throws IOException
   {
      if (OSUtils.isLinux() || OSUtils.isOSX())
      {
         TerminalFactory.configure(TerminalFactory.Type.UNIX);
         TerminalFactory.reset();
      }
      else if (OSUtils.isWindows())
      {
         TerminalFactory.configure(TerminalFactory.Type.WINDOWS);
         TerminalFactory.reset();
      }
      else
      {
         TerminalFactory.configure(TerminalFactory.Type.NONE);
         TerminalFactory.reset();
      }
      initReaderAndStreams();
   }

   @Override
   public boolean isAnsiSupported()
   {
      return (reader != null) && reader.getTerminal().isAnsiSupported();
   }

   @Override
   public ForgeEnvironment getEnvironment()
   {
      return environment;
   }

   @Override
   BeanManager getBeanManager()
   {
      return manager;
   }

   public ConsoleReader getReader()
   {
      return reader;
   }
}<|MERGE_RESOLUTION|>--- conflicted
+++ resolved
@@ -524,10 +524,13 @@
       }
       else if (OSUtils.isWindows())
       {
-<<<<<<< HEAD
-         final OutputStream ansiOut = AnsiConsole.wrapOutputStream(outputStream);
+         final OutputStream ansiOut = AnsiConsole.wrapOutputStream(System.out);
+
+         TerminalFactory.configure(TerminalFactory.Type.WINDOWS);
+         terminal = TerminalFactory.get();
+
          final OutputStreamWriter writer = new OutputStreamWriter(ansiOut, System.getProperty(
-                  "WindowsTerminal.output.encoding", System.getProperty("file.encoding")));
+                  "jline.WindowsTerminal.output.encoding", System.getProperty("file.encoding")));
 
          outputStream = new OutputStream()
          {
@@ -535,30 +538,9 @@
             public void write(final int b) throws IOException
             {
                writer.write(b);
+               writer.flush();
             }
          };
-
-         TerminalFactory.configure(TerminalFactory.Type.WINDOWS);
-         terminal = TerminalFactory.get();
-=======
-         final OutputStream ansiOut = AnsiConsole.wrapOutputStream(System.out);
-
-          TerminalFactory.configure(TerminalFactory.Type.WINDOWS);
-          terminal = TerminalFactory.get();
-
-          final OutputStreamWriter writer = new OutputStreamWriter(ansiOut, System.getProperty(
-                   "jline.WindowsTerminal.output.encoding", System.getProperty("file.encoding")));
-
-          outputStream = new OutputStream()
-          {
-             @Override
-             public void write(final int b) throws IOException
-             {
-                writer.write(b);
-                writer.flush();
-             }
-          };
->>>>>>> 5593836d
       }
       else
       {
