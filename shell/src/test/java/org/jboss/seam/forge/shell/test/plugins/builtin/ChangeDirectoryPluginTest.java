--- conflicted
+++ resolved
@@ -24,7 +24,6 @@
 
 import org.jboss.arquillian.junit.Arquillian;
 import org.jboss.seam.forge.project.Resource;
-import org.jboss.seam.forge.project.facets.ResourceFacet;
 import org.jboss.seam.forge.project.resources.builtin.DirectoryResource;
 import org.jboss.seam.forge.project.services.ResourceFactory;
 import org.jboss.seam.forge.shell.Shell;
@@ -32,9 +31,8 @@
 import org.junit.Test;
 import org.junit.runner.RunWith;
 
+import javax.inject.Inject;
 import java.io.File;
-
-import javax.inject.Inject;
 
 import static org.junit.Assert.assertEquals;
 import static org.junit.Assert.assertNotSame;
@@ -56,20 +54,12 @@
 
       Shell shell = getShell();
       Resource<?> currentDirectory = shell.getCurrentResource();
-<<<<<<< HEAD
-      assertNotSame(home.getAbsolutePath(), currentDirectory.getFullyQualifiedName());
-=======
       assertNotSame(home.getFullyQualifiedName(), currentDirectory.getFullyQualifiedName());
->>>>>>> f4de1cf6
 
       shell.execute("cd ~");
 
       currentDirectory = shell.getCurrentResource();
-<<<<<<< HEAD
-      assertEquals(home.getAbsolutePath(), currentDirectory.getFullyQualifiedName());
-=======
       assertEquals(home.getFullyQualifiedName(), currentDirectory.getFullyQualifiedName());
->>>>>>> f4de1cf6
    }
 
    @Test
