--- conflicted
+++ resolved
@@ -36,13 +36,8 @@
                   <programlisting>$ new-project --named {name} --topLevelPackage {com.package} --projectFolder {/directory/path}</programlisting>
                </listitem>
                <listitem>
-<<<<<<< HEAD
-                  Install the Forge API facet, and press ENTER to confirm 
-                  installation of required facet dependencies:
-=======
                   Install the Forge API facet, select the API version you wish to use, and 
                   press ENTER to confirm installation of required facet dependencies:
->>>>>>> 2c9596ec
                   <programlisting>$ install forge.api</programlisting>
                </listitem>
             </orderedlist>
@@ -52,25 +47,18 @@
          </para>
       </section>
       <section>
-<<<<<<< HEAD
-         <title>Sample Maven POM</title>
-=======
          <title>With Maven)</title>
->>>>>>> 2c9596ec
          <para>
             If you do not wish to create a new plugin project using Forge itself, you
             will need to manually include the Forge-API dependencies. For purposes of
             simplicity, we have pasted a sample Maven POM file which can
             be used as a starting point for a new plugin:
-<<<<<<< HEAD
-=======
             
             <tip>
                <literal>'org.jboss.seam.forge : forge-shell-api : {version}'
                </literal> is the only dependency you must include in your project. 
             </tip>
             
->>>>>>> 2c9596ec
             <programlisting><![CDATA[<?xml version="1.0" encoding="UTF-8"?>
 <project xsi:schemaLocation="http://maven.apache.org/POM/4.0.0 
                              http://maven.apache.org/xsd/maven-4.0.0.xsd" 
