/*
 * JBoss, Home of Professional Open Source
 * Copyright 2010, Red Hat, Inc., and individual contributors
 * by the @authors tag. See the copyright.txt in the distribution for a
 * full listing of individual contributors.
 *
 * This is free software; you can redistribute it and/or modify it
 * under the terms of the GNU Lesser General Public License as
 * published by the Free Software Foundation; either version 2.1 of
 * the License, or (at your option) any later version.
 *
 * This software is distributed in the hope that it will be useful,
 * but WITHOUT ANY WARRANTY; without even the implied warranty of
 * MERCHANTABILITY or FITNESS FOR A PARTICULAR PURPOSE. See the GNU
 * Lesser General Public License for more details.
 *
 * You should have received a copy of the GNU Lesser General Public
 * License along with this software; if not, write to the Free
 * Software Foundation, Inc., 51 Franklin St, Fifth Floor, Boston, MA
 * 02110-1301 USA, or see the FSF site: http://www.fsf.org.
 */
package org.jboss.forge.scaffold.faces.scenario.petclinic;

import java.util.Arrays;

import javax.inject.Inject;

import junit.framework.Assert;

import org.jboss.arquillian.junit.Arquillian;
import org.jboss.forge.parser.java.JavaClass;
import org.jboss.forge.project.Project;
import org.jboss.forge.project.facets.WebResourceFacet;
import org.jboss.forge.resources.FileResource;
import org.jboss.forge.scaffold.faces.AbstractFacesScaffoldTest;
import org.jboss.forge.shell.util.Streams;
import org.jboss.forge.test.web.WebTest;
import org.junit.Test;
import org.junit.runner.RunWith;

/**
 * Burr's example domain model from 7th Dec 2011.
 * 
 * @author Richard Kennard
 */

@RunWith(Arquillian.class)
public class FacesScaffoldPetClinicTest extends AbstractFacesScaffoldTest
{
   @Inject
   private WebTest webTest;

   @Test
   public void testGenerate() throws Exception
   {
      Project current = getShell().getCurrentProject();
      final String targetDir = "petClinic";
      Project project = setupScaffoldProject(targetDir);

      queueInputLines("");
      getShell().execute("entity --named Owner");
      getShell().execute("field string --named firstName");
      getShell().execute("field string --named lastName");
      getShell().execute("field string --named address");
      getShell().execute("field string --named city");
      getShell().execute("field string --named telephone");
      getShell().execute("field string --named homePage");
      getShell().execute("field string --named email");
      getShell().execute("field date --named birthday");
      getShell().execute("entity --named Vet");
      getShell().execute("field string --named firstName");
      getShell().execute("field string --named lastName");
      getShell().execute("field string --named address");
      getShell().execute("field string --named city");
      getShell().execute("field string --named telephone");
      getShell().execute("field string --named homePage");
      getShell().execute("field string --named email");
      getShell().execute("field date --named birthday");
      getShell().execute("field date --named employedSince");
      getShell().execute("field int --named specialty");
      getShell().execute("entity --named Pet");
      getShell().execute("field string --named name");
      getShell().execute("field float --named weight");
      getShell().execute("field int --named type");
      getShell().execute("field boolean --named sendReminders");
      getShell().execute("field manyToOne --named owner --fieldType com.test.model.Owner");
      getShell().execute("entity --named Visit");
      getShell().execute("field string --named description");
      getShell().execute("field data --named visitDate");
      getShell().execute("field manyToOne --named pet --fieldType com.test.model.Pet");
      getShell().execute("field manyToOne --named vet --fieldType com.test.model.Vet");

      queueInputLines("", "", "", "", "");
      getShell()
               .execute("scaffold from-entity com.test.model.*");

      WebResourceFacet web = project.getFacet(WebResourceFacet.class);

      // Check search screen has h:message

<<<<<<< HEAD
      FileResource<?> search = web.getWebResource("petClinic/pet/search.xhtml");
=======
      FileResource<?> search = web.getWebResource(targetDir+"/pet/search.xhtml");
>>>>>>> fe5cc508
      Assert.assertTrue(search.exists());
      String contents = Streams.toString(search.getResourceInputStream());

      String metawidget = "\t\t\t\t\t<h:outputLabel for=\"petBeanSearchType\" value=\"Type:\"/>\r\n" +
               "\t\t\t\t\t<h:panelGroup>\r\n" +
               "\t\t\t\t\t\t<h:inputText id=\"petBeanSearchType\" value=\"#{petBean.search.type}\"/>\r\n" +
               "\t\t\t\t\t\t<h:message for=\"petBeanSearchType\" styleClass=\"error\"/>\r\n" +
               "\t\t\t\t\t</h:panelGroup>";

      Assert.assertTrue(contents.contains(metawidget));

      // Check search screen has boolean graphic

<<<<<<< HEAD
      metawidget = "\t\t\t\t\t<h:link outcome=\"/petClinic/pet/view\">\r\n";
=======
      metawidget = "\t\t\t\t\t<h:link outcome=\"/" + targetDir + "/pet/view\">\r\n";
>>>>>>> fe5cc508
      metawidget += "\t\t\t\t\t\t<f:param name=\"id\" value=\"#{_item.id}\"/>\r\n";
      metawidget += "\t\t\t\t\t\t<h:outputText styleClass=\"#{_item.sendReminders ? 'boolean-true' : 'boolean-false'}\"/>\r\n";
      metawidget += "\t\t\t\t\t</h:link>\r\n";

      Assert.assertTrue(contents.contains(metawidget));

<<<<<<< HEAD
      metawidget = "\t\t\t\t\t<h:link outcome=\"/petClinic/pet/view\">\r\n";
=======
      metawidget = "\t\t\t\t\t<h:link outcome=\"/" + targetDir + "/pet/view\">\r\n";
>>>>>>> fe5cc508
      metawidget += "\t\t\t\t\t\t<f:param name=\"id\" value=\"#{_item.id}\"/>\r\n";
      metawidget += "\t\t\t\t\t\t<h:outputText id=\"itemOwner\" value=\"#{_item.owner}\"/>\r\n";
      metawidget += "\t\t\t\t\t</h:link>\r\n";

      Assert.assertTrue(contents.contains(metawidget));

      // Check create screen has h:selectBooleanCheckbox

<<<<<<< HEAD
      FileResource<?> create = web.getWebResource("petClinic/pet/create.xhtml");
=======
      FileResource<?> create = web.getWebResource(targetDir+"/pet/create.xhtml");
>>>>>>> fe5cc508
      Assert.assertTrue(create.exists());
      contents = Streams.toString(create.getResourceInputStream());

      metawidget = "\t\t\t\t<h:outputLabel for=\"petBeanPetSendReminders\" value=\"Send Reminders:\"/>\r\n";
      metawidget += "\t\t\t\t<h:panelGroup>\r\n";
      metawidget += "\t\t\t\t\t<h:selectBooleanCheckbox id=\"petBeanPetSendReminders\" value=\"#{petBean.pet.sendReminders}\"/>\r\n";
      metawidget += "\t\t\t\t\t<h:message for=\"petBeanPetSendReminders\" styleClass=\"error\"/>\r\n";
      metawidget += "\t\t\t\t</h:panelGroup>";

      Assert.assertTrue(contents.contains(metawidget));

      // Check view screen has boolean graphic

<<<<<<< HEAD
      FileResource<?> view = web.getWebResource("petClinic/pet/view.xhtml");
=======
      FileResource<?> view = web.getWebResource(targetDir+"/pet/view.xhtml");
>>>>>>> fe5cc508
      Assert.assertTrue(view.exists());
      contents = Streams.toString(view.getResourceInputStream());

      metawidget = "\t\t\t<h:outputLabel value=\"Send Reminders:\"/>\r\n";
      metawidget += "\t\t\t<h:outputText styleClass=\"#{petBean.pet.sendReminders ? 'boolean-true' : 'boolean-false'}\"/>";

      Assert.assertTrue(contents.contains(metawidget));

      // Deploy to a real container and test

      this.webTest.setup(project);
      JavaClass clazz = this.webTest.from(current, FacesScaffoldPetClinicClient.class);

      this.webTest.buildDefaultDeploymentMethod(project, clazz, Arrays.asList(
               ".addAsResource(\"META-INF/persistence.xml\", \"META-INF/persistence.xml\")"
               ));
      this.webTest.addAsTestClass(project, clazz);

      getShell().execute("build");
   }
}<|MERGE_RESOLUTION|>--- conflicted
+++ resolved
@@ -98,11 +98,7 @@
 
       // Check search screen has h:message
 
-<<<<<<< HEAD
-      FileResource<?> search = web.getWebResource("petClinic/pet/search.xhtml");
-=======
       FileResource<?> search = web.getWebResource(targetDir+"/pet/search.xhtml");
->>>>>>> fe5cc508
       Assert.assertTrue(search.exists());
       String contents = Streams.toString(search.getResourceInputStream());
 
@@ -116,22 +112,14 @@
 
       // Check search screen has boolean graphic
 
-<<<<<<< HEAD
-      metawidget = "\t\t\t\t\t<h:link outcome=\"/petClinic/pet/view\">\r\n";
-=======
       metawidget = "\t\t\t\t\t<h:link outcome=\"/" + targetDir + "/pet/view\">\r\n";
->>>>>>> fe5cc508
       metawidget += "\t\t\t\t\t\t<f:param name=\"id\" value=\"#{_item.id}\"/>\r\n";
       metawidget += "\t\t\t\t\t\t<h:outputText styleClass=\"#{_item.sendReminders ? 'boolean-true' : 'boolean-false'}\"/>\r\n";
       metawidget += "\t\t\t\t\t</h:link>\r\n";
 
       Assert.assertTrue(contents.contains(metawidget));
 
-<<<<<<< HEAD
-      metawidget = "\t\t\t\t\t<h:link outcome=\"/petClinic/pet/view\">\r\n";
-=======
       metawidget = "\t\t\t\t\t<h:link outcome=\"/" + targetDir + "/pet/view\">\r\n";
->>>>>>> fe5cc508
       metawidget += "\t\t\t\t\t\t<f:param name=\"id\" value=\"#{_item.id}\"/>\r\n";
       metawidget += "\t\t\t\t\t\t<h:outputText id=\"itemOwner\" value=\"#{_item.owner}\"/>\r\n";
       metawidget += "\t\t\t\t\t</h:link>\r\n";
@@ -140,11 +128,7 @@
 
       // Check create screen has h:selectBooleanCheckbox
 
-<<<<<<< HEAD
-      FileResource<?> create = web.getWebResource("petClinic/pet/create.xhtml");
-=======
       FileResource<?> create = web.getWebResource(targetDir+"/pet/create.xhtml");
->>>>>>> fe5cc508
       Assert.assertTrue(create.exists());
       contents = Streams.toString(create.getResourceInputStream());
 
@@ -158,11 +142,7 @@
 
       // Check view screen has boolean graphic
 
-<<<<<<< HEAD
-      FileResource<?> view = web.getWebResource("petClinic/pet/view.xhtml");
-=======
       FileResource<?> view = web.getWebResource(targetDir+"/pet/view.xhtml");
->>>>>>> fe5cc508
       Assert.assertTrue(view.exists());
       contents = Streams.toString(view.getResourceInputStream());
 
