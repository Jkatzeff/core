/*
 * JBoss, Home of Professional Open Source
 * Copyright 2011, Red Hat, Inc., and individual contributors
 * by the @authors tag. See the copyright.txt in the distribution for a
 * full listing of individual contributors.
 *
 * This is free software; you can redistribute it and/or modify it
 * under the terms of the GNU Lesser General Public License as
 * published by the Free Software Foundation; either version 2.1 of
 * the License, or (at your option) any later version.
 *
 * This software is distributed in the hope that it will be useful,
 * but WITHOUT ANY WARRANTY; without even the implied warranty of
 * MERCHANTABILITY or FITNESS FOR A PARTICULAR PURPOSE. See the GNU
 * Lesser General Public License for more details.
 *
 * You should have received a copy of the GNU Lesser General Public
 * License along with this software; if not, write to the Free
 * Software Foundation, Inc., 51 Franklin St, Fifth Floor, Boston, MA
 * 02110-1301 USA, or see the FSF site: http://www.fsf.org.
 */
package org.jboss.forge.scaffold.faces.metawidget.inspector.propertystyle;

import java.io.FileNotFoundException;
import java.lang.annotation.Annotation;
import java.lang.reflect.Array;
import java.lang.reflect.InvocationHandler;
import java.util.List;
import java.util.Map;

import org.jboss.forge.parser.java.Field;
import org.jboss.forge.parser.java.FieldHolder;
import org.jboss.forge.parser.java.JavaSource;
import org.jboss.forge.parser.java.Method;
import org.jboss.forge.parser.java.MethodHolder;
import org.jboss.forge.parser.java.Parameter;
import org.jboss.forge.parser.java.Type;
import org.jboss.forge.project.Project;
import org.jboss.forge.project.facets.JavaSourceFacet;
import org.metawidget.inspector.iface.InspectorException;
import org.metawidget.inspector.impl.propertystyle.BaseProperty;
import org.metawidget.inspector.impl.propertystyle.BasePropertyStyle;
import org.metawidget.inspector.impl.propertystyle.Property;
import org.metawidget.inspector.impl.propertystyle.ValueAndDeclaredType;
import org.metawidget.util.ClassUtils;
import org.metawidget.util.CollectionUtils;
import org.metawidget.util.simple.StringUtils;

/**
 * Inspects Forge-specific <tt>JavaSource</tt> objects for properties.
 *
 * @author Richard Kennard
 */

public class ForgePropertyStyle
         extends BasePropertyStyle
{
   //
   // Private members
   //

   private final Project project;

   //
   // Constructor
   //

   public ForgePropertyStyle(final ForgePropertyStyleConfig config)
   {
      super(config);

      this.project = config.getProject();
   }

   //
   // Public methods
   //

   /**
    * Traverses the given Class heirarchy using properties of the given names.
    *
    * @return the declared type (not actual type). May be null
    */

   @Override
   public ValueAndDeclaredType traverse(final Object toTraverse, final String type, final boolean onlyToParent,
            final String... names)
   {
      // Traverse through names (if any)

      if ((names == null) || (names.length == 0))
      {
         // If no names, no parent

         if (onlyToParent)
         {
            return new ValueAndDeclaredType(null, null);
         }

         return new ValueAndDeclaredType(null, type);
      }

      String traverseDeclaredType = type;

      for (int loop = 0, length = names.length; loop < length; loop++)
      {
         if (onlyToParent && (loop >= (length - 1)))
         {
            return new ValueAndDeclaredType(null, traverseDeclaredType);
         }

         String name = names[loop];
         Property property = getProperties(traverseDeclaredType).get(name);

         if ((property == null) || !property.isReadable())
         {
            return new ValueAndDeclaredType(null, null);
         }

         traverseDeclaredType = property.getType();
      }

      return new ValueAndDeclaredType(null, traverseDeclaredType);
   }

   //
   // Protected methods
   //

   @Override
   protected Map<String, Property> inspectProperties(final String type)
   {
      try
      {
         // LinkedHashMap so that returns ordered properties

         Map<String, Property> properties = CollectionUtils.newLinkedHashMap();

         // Lookup properties

         JavaSource<?> clazz = sourceForName(type);

         if (clazz == null)
         {
            return properties;
         }

         lookupGetters(properties, (MethodHolder<?>) clazz);
         lookupSetters(properties, (MethodHolder<?>) clazz);

         return properties;
      }
      catch (Exception e)
      {
         throw InspectorException.newException(e);
      }
   }

   /**
    * Lookup getter-based properties.
    * <p>
    * This method will be called after <code>lookupFields</code> but before <code>lookupSetters</code>.
    */

   protected void lookupGetters(final Map<String, Property> properties, final MethodHolder<?> clazz)
   {
      // Hack until https://issues.jboss.org/browse/FORGE-368

      for (Method<?> method : clazz.getMethods())
      {
         // Exclude static methods

         if (method.isStatic())
         {
            continue;
         }

         // Get type

         if (!method.getParameters().isEmpty())
         {
            continue;
         }

         String returnType = method.getQualifiedReturnType();

         if (returnType == null)
         {
            continue;
         }

         // Get name

         String propertyName = isGetter(method);

         if (propertyName == null)
         {
            continue;
         }

         properties
                  .put(propertyName,
                           new ForgeProperty(propertyName, returnType, method, null, getPrivateField(
                                    (FieldHolder<?>) clazz,
                                    propertyName)));
      }
   }

   /**
    * Returns whether the given method is a 'getter' method.
    *
    * @param method a parameterless method that returns a non-void
    * @return the property name
    */

   protected String isGetter(final Method<?> method)
   {

      String methodName = method.getName();
      String propertyName;

      if (methodName.startsWith(ClassUtils.JAVABEAN_GET_PREFIX))
      {
         propertyName = methodName.substring(ClassUtils.JAVABEAN_GET_PREFIX.length());

      }
      else if (methodName.startsWith(ClassUtils.JAVABEAN_IS_PREFIX)
               && boolean.class.equals(method.getQualifiedReturnType()))
      {

         // As per section 8.3.2 (Boolean properties) of The JavaBeans API specification, 'is'
         // only applies to boolean (little 'b')

         propertyName = methodName.substring(ClassUtils.JAVABEAN_IS_PREFIX.length());
      }
      else
      {
         return null;
      }

      if (!StringUtils.isCapitalized(propertyName))
      {
         return null;
      }

      return StringUtils.decapitalize(propertyName);
   }

   /**
    * Lookup setter-based properties.
    * <p>
    * This method will be called after <code>lookupFields</code> and <code>lookupGetters</code>.
    */

   protected void lookupSetters(final Map<String, Property> properties, final MethodHolder<?> clazz)
   {

      for (Method<?> method : clazz.getMethods())
      {

         // Exclude static methods

         if (method.isStatic())
         {
            continue;
         }

         // Get type

         List<Parameter> parameters = method.getParameters();

         if (parameters.size() != 1)
         {
            continue;
         }

         // Get name

         String propertyName = isSetter(method);

         if (propertyName == null)
         {
            continue;
         }

         // Exclude based on other criteria
         //
         // (explicitly set to null in case we encountered an imbalanced field/getter)

         String type = parameters.get(0).getType();

         // Already found via its getter?

         Property existingProperty = properties.get(propertyName);

         if (existingProperty instanceof ForgeProperty)
         {
            ForgeProperty existingForgeProperty = (ForgeProperty) existingProperty;

            // Beware covariant return types: always prefer the getter's type

            properties.put(
                     propertyName,
                     new ForgeProperty(propertyName, existingForgeProperty.getType(),
                              existingForgeProperty.getReadMethod(), method, getPrivateField((FieldHolder<?>) clazz,
                                       propertyName)));
            continue;
         }

         // Explicitly excluded based on getter already?

         if ((existingProperty == null) && properties.containsKey(propertyName))
         {
            continue;
         }

         properties
                  .put(propertyName,
                           new ForgeProperty(propertyName, type, null, method, getPrivateField(
                                    (FieldHolder<?>) clazz,
                                    propertyName)));
      }
   }

   /**
    * Returns whether the given method is a 'setter' method.
    *
    * @param method a single-parametered method. May return non-void (ie. for Fluent interfaces)
    * @return the property name
    */

   protected String isSetter(final Method<?> method)
   {

      String methodName = method.getName();

      if (!methodName.startsWith(ClassUtils.JAVABEAN_SET_PREFIX))
      {
         return null;
      }

      String propertyName = methodName.substring(ClassUtils.JAVABEAN_SET_PREFIX.length());

      if (!StringUtils.isCapitalized(propertyName))
      {
         return null;
      }

      return StringUtils.decapitalize(propertyName);
   }

   /**
    * Gets the private field representing the given <code>propertyName</code> within the given class. Uses the
    * configured <code>privateFieldConvention</code> (if any). Traverses up the superclass heirarchy as necessary.
    *
    * @return the private Field for this propertyName, or null if no such field (should not throw NoSuchFieldException)
    */

   protected Field<?> getPrivateField(final FieldHolder<?> fieldHolder, final String propertyName)
   {
      Field<?> field = fieldHolder.getField(propertyName);

      // FORGE-402: support fields starting with capital letter
      if (field == null && !StringUtils.isCapitalized(propertyName))
      {
         field = fieldHolder.getField(StringUtils.capitalize(propertyName));
      }

      return field;
   }

   //
   // Private methods
   //

   private JavaSource<?> sourceForName(final String type)
   {
      try
      {
         JavaSourceFacet javaSourceFact = this.project.getFacet(JavaSourceFacet.class);
         return javaSourceFact.getJavaResource(type).getJavaSource();
      }
      catch (FileNotFoundException e)
      {
         // Not a Forge-based type

         return null;
      }
   }

   //
   // Inner classes
   //

   public static class ForgeProperty
            extends BaseProperty
   {
      //
      // Private methods
      //

      private final Method<?> readMethod;

      private final Method<?> writeMethod;

      private final Field<?> privateField;

      //
      // Constructor
      //

      public ForgeProperty(final String name, final String type, final Method<?> readMethod,
               final Method<?> writeMethod,
               final Field<?> privateField)
      {
         super(name, type);

         this.readMethod = readMethod;
         this.writeMethod = writeMethod;

         // Must have a getter or a setter (or both)

         if (this.readMethod == null && this.writeMethod == null)
         {
            throw InspectorException.newException("Property '" + name + "' has no getter and no setter");
         }

         this.privateField = privateField;
      }

      //
      // Public methods
      //

      @Override
      public String getName()
      {
         // FORGE-402: support fields starting with capital letter

         if (this.privateField != null)
         {
            return this.privateField.getName();
         }

         return super.getName();
      }

      @Override
      public boolean isReadable()
      {
         return (this.readMethod != null);
      }

      @Override
      public Object read(final Object obj)
      {
         throw new UnsupportedOperationException();
      }

      @Override
      public boolean isWritable()
      {
         return (this.writeMethod != null);
      }

      @Override
      public <T extends Annotation> T getAnnotation(final Class<T> annotationClass)
      {
         org.jboss.forge.parser.java.Annotation<?> annotation = this.privateField.getAnnotation(annotationClass
                  .getName());

         if (annotation != null)
         {
            T annotationProxy = AnnotationProxy.newInstance(annotation);
            return annotationProxy;
         }

         return null;
      }

      @Override
      public String getGenericType()
      {
         if (this.readMethod != null)
         {
            // Note: this needs https://issues.jboss.org/browse/FORGE-387

            @SuppressWarnings({ "unchecked", "rawtypes" })
            List<Type<?>> typeArguments = (List) this.readMethod.getReturnTypeInspector().getTypeArguments();

            if (!typeArguments.isEmpty())
            {
               return typeArguments.get(0).getQualifiedName();
            }
         }

         if (this.privateField != null)
         {
            @SuppressWarnings({ "unchecked", "rawtypes" })
            List<Type<?>> typeArguments = (List) this.privateField.getTypeInspector().getTypeArguments();

            if (!typeArguments.isEmpty())
            {
               return typeArguments.get(0).getQualifiedName();
            }
         }

         return null;
      }

      public Method<?> getReadMethod()
      {

         return this.readMethod;
      }

      public Method<?> getWriteMethod()
      {

         return this.writeMethod;
      }
   }

   /**
    * Java annotations are defined as interfaces. Therefore in order to instantiate one, we must create a Proxy.
    */

   public static class AnnotationProxy<T extends Annotation> implements InvocationHandler
   {
      //
      // Private statics
      //

      private final org.jboss.forge.parser.java.Annotation<?> annotationSource;

      private final Class<T> annotationClass;

      //
      // Public statics
      //

      @SuppressWarnings("unchecked")
      public static <T extends Annotation> T newInstance(
               final org.jboss.forge.parser.java.Annotation<?> annotationSource)
      {
         try
         {
            Class<T> annotationClass = (Class<T>) Class.forName(annotationSource.getQualifiedName());

            // TODO: test this not using annotationSource.getClass().getClassLoader() (will require integration test)

            return (T) java.lang.reflect.Proxy.newProxyInstance(
                     annotationClass.getClassLoader(),
                     new Class[] { annotationClass },
                     new AnnotationProxy<T>(annotationClass, annotationSource));
         }
         catch (Exception e)
         {
            throw InspectorException.newException(e);
         }
      }

      //
      // Constructor
      //

      private AnnotationProxy(final Class<T> annotationClass,
               final org.jboss.forge.parser.java.Annotation<?> annotationSource)
      {
         this.annotationSource = annotationSource;
         this.annotationClass = annotationClass;
      }

      //
      // Public methods
      //

      @Override
      public Object invoke(final Object proxy, final java.lang.reflect.Method method, final Object[] args)
               throws Throwable
      {
         try
         {
            String methodName = method.getName();

            // Reserved name

            if ("annotationType".equals(methodName))
            {
               return this.annotationClass;
            }

            // If no value, return the default...

            java.lang.reflect.Method annotationMethod = this.annotationClass.getMethod(methodName);
            String literalValue = this.annotationSource.getLiteralValue(methodName);

            if (literalValue == null)
            {
               return annotationMethod.getDefaultValue();
            }

            // ...otherwise parse it

            return parse(literalValue, annotationMethod.getReturnType());
         }
         catch (Exception e)
         {
            throw InspectorException.newException(e);
         }
      }

      //
      // Private methods
      //

      /**
       * Parses the given literal value into the given returnType. Supports all standard annotation types (JLS 9.7).
       */

      private Object parse(String literalValue, Class<?> returnType) throws ClassNotFoundException
      {
         // Primitives

         if (byte.class.equals(returnType))
         {
            return Byte.valueOf(literalValue);
         }
         if (short.class.equals(returnType))
         {
            return Short.valueOf(literalValue);
         }
         if (int.class.equals(returnType))
         {
            return Integer.valueOf(literalValue);
         }
         if (long.class.equals(returnType))
         {
            String valueToUse = literalValue;
            if (valueToUse.endsWith("l") || valueToUse.endsWith("L"))
<<<<<<< HEAD
            {
               valueToUse = valueToUse.substring(0, valueToUse.length() - 1);
            }
            return Long.valueOf(valueToUse);
         }
         if (float.class.equals(returnType))
         {
            String valueToUse = literalValue;
            if (valueToUse.endsWith("f") || valueToUse.endsWith("F"))
            {
               valueToUse = valueToUse.substring(0, valueToUse.length() - 1);
            }
=======
            {
               valueToUse = valueToUse.substring(0, valueToUse.length() - 1);
            }
            return Long.valueOf(valueToUse);
         }
         if (float.class.equals(returnType))
         {
            String valueToUse = literalValue;
            if (valueToUse.endsWith("f") || valueToUse.endsWith("F"))
            {
               valueToUse = valueToUse.substring(0, valueToUse.length() - 1);
            }
>>>>>>> 3ccf33f3
            return Float.valueOf(valueToUse);
         }
         if (double.class.equals(returnType))
         {
            String valueToUse = literalValue;
            if (valueToUse.endsWith("d") || valueToUse.endsWith("D"))
            {
               valueToUse = literalValue.substring(0, valueToUse.length() - 1);
            }
            return Double.valueOf(valueToUse);
         }
         if (boolean.class.equals(returnType))
         {
            return Boolean.valueOf(literalValue);
         }
         if (char.class.equals(returnType))
         {
            return Character.valueOf(literalValue.charAt(1));
         }
<<<<<<< HEAD
         if (Class.class.equals(returnType))
         {
            return Class.forName(literalValue);
         }

         // Arrays

=======

         // Arrays

>>>>>>> 3ccf33f3
         if (returnType.isArray())
         {
            String[] values = literalValue.substring(1, literalValue.length() - 1).split(",");
            int length = values.length;
            Class<?> componentType = returnType.getComponentType();
            Object array = Array.newInstance(componentType, length);

            for (int loop = 0; loop < length; loop++)
            {
               Array.set(array, loop, parse(values[loop], componentType));
            }

            return array;
         }

         // Enums

         if (returnType.isEnum())
         {
            Enum<?>[] constants = (Enum<?>[]) returnType.getEnumConstants();

            String valueToUse = StringUtils.substringAfterLast(literalValue, '.');

            for (Enum<?> inst : constants)
            {
               if (inst.name().equals(valueToUse))
               {
                  return inst;
               }
            }

            return null;
         }

         // Strings

         if (String.class.equals(returnType))
         {
            return literalValue.substring(1, literalValue.length() - 1);
<<<<<<< HEAD
         }

         // Classes

         if (Class.class.equals(returnType))
         {
            throw new UnsupportedOperationException(literalValue + " is not fully qualified!");
         }

         // Annotations

         if (Annotation.class.isAssignableFrom(returnType))
         {
            throw new UnsupportedOperationException(literalValue + " is not fully qualified!");
         }

=======
         }

         // Classes

         if (Class.class.equals(returnType))
         {
            // TODO: How to get fully qualified name?
            throw new UnsupportedOperationException(literalValue + " is not fully qualified!");
         }

         // Annotations

         if (Annotation.class.isAssignableFrom(returnType))
         {
            // TODO: How to get fully qualified name?
            throw new UnsupportedOperationException(literalValue + " is not fully qualified!");
         }

>>>>>>> 3ccf33f3
         // Unknown

         throw new UnsupportedOperationException(returnType.getSimpleName());
      }
   }
}
<|MERGE_RESOLUTION|>--- conflicted
+++ resolved
@@ -1,781 +1,737 @@
-/*
- * JBoss, Home of Professional Open Source
- * Copyright 2011, Red Hat, Inc., and individual contributors
- * by the @authors tag. See the copyright.txt in the distribution for a
- * full listing of individual contributors.
- *
- * This is free software; you can redistribute it and/or modify it
- * under the terms of the GNU Lesser General Public License as
- * published by the Free Software Foundation; either version 2.1 of
- * the License, or (at your option) any later version.
- *
- * This software is distributed in the hope that it will be useful,
- * but WITHOUT ANY WARRANTY; without even the implied warranty of
- * MERCHANTABILITY or FITNESS FOR A PARTICULAR PURPOSE. See the GNU
- * Lesser General Public License for more details.
- *
- * You should have received a copy of the GNU Lesser General Public
- * License along with this software; if not, write to the Free
- * Software Foundation, Inc., 51 Franklin St, Fifth Floor, Boston, MA
- * 02110-1301 USA, or see the FSF site: http://www.fsf.org.
- */
-package org.jboss.forge.scaffold.faces.metawidget.inspector.propertystyle;
-
-import java.io.FileNotFoundException;
-import java.lang.annotation.Annotation;
-import java.lang.reflect.Array;
-import java.lang.reflect.InvocationHandler;
-import java.util.List;
-import java.util.Map;
-
-import org.jboss.forge.parser.java.Field;
-import org.jboss.forge.parser.java.FieldHolder;
-import org.jboss.forge.parser.java.JavaSource;
-import org.jboss.forge.parser.java.Method;
-import org.jboss.forge.parser.java.MethodHolder;
-import org.jboss.forge.parser.java.Parameter;
-import org.jboss.forge.parser.java.Type;
-import org.jboss.forge.project.Project;
-import org.jboss.forge.project.facets.JavaSourceFacet;
-import org.metawidget.inspector.iface.InspectorException;
-import org.metawidget.inspector.impl.propertystyle.BaseProperty;
-import org.metawidget.inspector.impl.propertystyle.BasePropertyStyle;
-import org.metawidget.inspector.impl.propertystyle.Property;
-import org.metawidget.inspector.impl.propertystyle.ValueAndDeclaredType;
-import org.metawidget.util.ClassUtils;
-import org.metawidget.util.CollectionUtils;
-import org.metawidget.util.simple.StringUtils;
-
-/**
- * Inspects Forge-specific <tt>JavaSource</tt> objects for properties.
- *
- * @author Richard Kennard
- */
-
-public class ForgePropertyStyle
-         extends BasePropertyStyle
-{
-   //
-   // Private members
-   //
-
-   private final Project project;
-
-   //
-   // Constructor
-   //
-
-   public ForgePropertyStyle(final ForgePropertyStyleConfig config)
-   {
-      super(config);
-
-      this.project = config.getProject();
-   }
-
-   //
-   // Public methods
-   //
-
-   /**
-    * Traverses the given Class heirarchy using properties of the given names.
-    *
-    * @return the declared type (not actual type). May be null
-    */
-
-   @Override
-   public ValueAndDeclaredType traverse(final Object toTraverse, final String type, final boolean onlyToParent,
-            final String... names)
-   {
-      // Traverse through names (if any)
-
-      if ((names == null) || (names.length == 0))
-      {
-         // If no names, no parent
-
-         if (onlyToParent)
-         {
-            return new ValueAndDeclaredType(null, null);
-         }
-
-         return new ValueAndDeclaredType(null, type);
-      }
-
-      String traverseDeclaredType = type;
-
-      for (int loop = 0, length = names.length; loop < length; loop++)
-      {
-         if (onlyToParent && (loop >= (length - 1)))
-         {
-            return new ValueAndDeclaredType(null, traverseDeclaredType);
-         }
-
-         String name = names[loop];
-         Property property = getProperties(traverseDeclaredType).get(name);
-
-         if ((property == null) || !property.isReadable())
-         {
-            return new ValueAndDeclaredType(null, null);
-         }
-
-         traverseDeclaredType = property.getType();
-      }
-
-      return new ValueAndDeclaredType(null, traverseDeclaredType);
-   }
-
-   //
-   // Protected methods
-   //
-
-   @Override
-   protected Map<String, Property> inspectProperties(final String type)
-   {
-      try
-      {
-         // LinkedHashMap so that returns ordered properties
-
-         Map<String, Property> properties = CollectionUtils.newLinkedHashMap();
-
-         // Lookup properties
-
-         JavaSource<?> clazz = sourceForName(type);
-
-         if (clazz == null)
-         {
-            return properties;
-         }
-
-         lookupGetters(properties, (MethodHolder<?>) clazz);
-         lookupSetters(properties, (MethodHolder<?>) clazz);
-
-         return properties;
-      }
-      catch (Exception e)
-      {
-         throw InspectorException.newException(e);
-      }
-   }
-
-   /**
-    * Lookup getter-based properties.
-    * <p>
-    * This method will be called after <code>lookupFields</code> but before <code>lookupSetters</code>.
-    */
-
-   protected void lookupGetters(final Map<String, Property> properties, final MethodHolder<?> clazz)
-   {
-      // Hack until https://issues.jboss.org/browse/FORGE-368
-
-      for (Method<?> method : clazz.getMethods())
-      {
-         // Exclude static methods
-
-         if (method.isStatic())
-         {
-            continue;
-         }
-
-         // Get type
-
-         if (!method.getParameters().isEmpty())
-         {
-            continue;
-         }
-
-         String returnType = method.getQualifiedReturnType();
-
-         if (returnType == null)
-         {
-            continue;
-         }
-
-         // Get name
-
-         String propertyName = isGetter(method);
-
-         if (propertyName == null)
-         {
-            continue;
-         }
-
-         properties
-                  .put(propertyName,
-                           new ForgeProperty(propertyName, returnType, method, null, getPrivateField(
-                                    (FieldHolder<?>) clazz,
-                                    propertyName)));
-      }
-   }
-
-   /**
-    * Returns whether the given method is a 'getter' method.
-    *
-    * @param method a parameterless method that returns a non-void
-    * @return the property name
-    */
-
-   protected String isGetter(final Method<?> method)
-   {
-
-      String methodName = method.getName();
-      String propertyName;
-
-      if (methodName.startsWith(ClassUtils.JAVABEAN_GET_PREFIX))
-      {
-         propertyName = methodName.substring(ClassUtils.JAVABEAN_GET_PREFIX.length());
-
-      }
-      else if (methodName.startsWith(ClassUtils.JAVABEAN_IS_PREFIX)
-               && boolean.class.equals(method.getQualifiedReturnType()))
-      {
-
-         // As per section 8.3.2 (Boolean properties) of The JavaBeans API specification, 'is'
-         // only applies to boolean (little 'b')
-
-         propertyName = methodName.substring(ClassUtils.JAVABEAN_IS_PREFIX.length());
-      }
-      else
-      {
-         return null;
-      }
-
-      if (!StringUtils.isCapitalized(propertyName))
-      {
-         return null;
-      }
-
-      return StringUtils.decapitalize(propertyName);
-   }
-
-   /**
-    * Lookup setter-based properties.
-    * <p>
-    * This method will be called after <code>lookupFields</code> and <code>lookupGetters</code>.
-    */
-
-   protected void lookupSetters(final Map<String, Property> properties, final MethodHolder<?> clazz)
-   {
-
-      for (Method<?> method : clazz.getMethods())
-      {
-
-         // Exclude static methods
-
-         if (method.isStatic())
-         {
-            continue;
-         }
-
-         // Get type
-
-         List<Parameter> parameters = method.getParameters();
-
-         if (parameters.size() != 1)
-         {
-            continue;
-         }
-
-         // Get name
-
-         String propertyName = isSetter(method);
-
-         if (propertyName == null)
-         {
-            continue;
-         }
-
-         // Exclude based on other criteria
-         //
-         // (explicitly set to null in case we encountered an imbalanced field/getter)
-
-         String type = parameters.get(0).getType();
-
-         // Already found via its getter?
-
-         Property existingProperty = properties.get(propertyName);
-
-         if (existingProperty instanceof ForgeProperty)
-         {
-            ForgeProperty existingForgeProperty = (ForgeProperty) existingProperty;
-
-            // Beware covariant return types: always prefer the getter's type
-
-            properties.put(
-                     propertyName,
-                     new ForgeProperty(propertyName, existingForgeProperty.getType(),
-                              existingForgeProperty.getReadMethod(), method, getPrivateField((FieldHolder<?>) clazz,
-                                       propertyName)));
-            continue;
-         }
-
-         // Explicitly excluded based on getter already?
-
-         if ((existingProperty == null) && properties.containsKey(propertyName))
-         {
-            continue;
-         }
-
-         properties
-                  .put(propertyName,
-                           new ForgeProperty(propertyName, type, null, method, getPrivateField(
-                                    (FieldHolder<?>) clazz,
-                                    propertyName)));
-      }
-   }
-
-   /**
-    * Returns whether the given method is a 'setter' method.
-    *
-    * @param method a single-parametered method. May return non-void (ie. for Fluent interfaces)
-    * @return the property name
-    */
-
-   protected String isSetter(final Method<?> method)
-   {
-
-      String methodName = method.getName();
-
-      if (!methodName.startsWith(ClassUtils.JAVABEAN_SET_PREFIX))
-      {
-         return null;
-      }
-
-      String propertyName = methodName.substring(ClassUtils.JAVABEAN_SET_PREFIX.length());
-
-      if (!StringUtils.isCapitalized(propertyName))
-      {
-         return null;
-      }
-
-      return StringUtils.decapitalize(propertyName);
-   }
-
-   /**
-    * Gets the private field representing the given <code>propertyName</code> within the given class. Uses the
-    * configured <code>privateFieldConvention</code> (if any). Traverses up the superclass heirarchy as necessary.
-    *
-    * @return the private Field for this propertyName, or null if no such field (should not throw NoSuchFieldException)
-    */
-
-   protected Field<?> getPrivateField(final FieldHolder<?> fieldHolder, final String propertyName)
-   {
-      Field<?> field = fieldHolder.getField(propertyName);
-
-      // FORGE-402: support fields starting with capital letter
-      if (field == null && !StringUtils.isCapitalized(propertyName))
-      {
-         field = fieldHolder.getField(StringUtils.capitalize(propertyName));
-      }
-
-      return field;
-   }
-
-   //
-   // Private methods
-   //
-
-   private JavaSource<?> sourceForName(final String type)
-   {
-      try
-      {
-         JavaSourceFacet javaSourceFact = this.project.getFacet(JavaSourceFacet.class);
-         return javaSourceFact.getJavaResource(type).getJavaSource();
-      }
-      catch (FileNotFoundException e)
-      {
-         // Not a Forge-based type
-
-         return null;
-      }
-   }
-
-   //
-   // Inner classes
-   //
-
-   public static class ForgeProperty
-            extends BaseProperty
-   {
-      //
-      // Private methods
-      //
-
-      private final Method<?> readMethod;
-
-      private final Method<?> writeMethod;
-
-      private final Field<?> privateField;
-
-      //
-      // Constructor
-      //
-
-      public ForgeProperty(final String name, final String type, final Method<?> readMethod,
-               final Method<?> writeMethod,
-               final Field<?> privateField)
-      {
-         super(name, type);
-
-         this.readMethod = readMethod;
-         this.writeMethod = writeMethod;
-
-         // Must have a getter or a setter (or both)
-
-         if (this.readMethod == null && this.writeMethod == null)
-         {
-            throw InspectorException.newException("Property '" + name + "' has no getter and no setter");
-         }
-
-         this.privateField = privateField;
-      }
-
-      //
-      // Public methods
-      //
-
-      @Override
-      public String getName()
-      {
-         // FORGE-402: support fields starting with capital letter
-
-         if (this.privateField != null)
-         {
-            return this.privateField.getName();
-         }
-
-         return super.getName();
-      }
-
-      @Override
-      public boolean isReadable()
-      {
-         return (this.readMethod != null);
-      }
-
-      @Override
-      public Object read(final Object obj)
-      {
-         throw new UnsupportedOperationException();
-      }
-
-      @Override
-      public boolean isWritable()
-      {
-         return (this.writeMethod != null);
-      }
-
-      @Override
-      public <T extends Annotation> T getAnnotation(final Class<T> annotationClass)
-      {
-         org.jboss.forge.parser.java.Annotation<?> annotation = this.privateField.getAnnotation(annotationClass
-                  .getName());
-
-         if (annotation != null)
-         {
-            T annotationProxy = AnnotationProxy.newInstance(annotation);
-            return annotationProxy;
-         }
-
-         return null;
-      }
-
-      @Override
-      public String getGenericType()
-      {
-         if (this.readMethod != null)
-         {
-            // Note: this needs https://issues.jboss.org/browse/FORGE-387
-
-            @SuppressWarnings({ "unchecked", "rawtypes" })
-            List<Type<?>> typeArguments = (List) this.readMethod.getReturnTypeInspector().getTypeArguments();
-
-            if (!typeArguments.isEmpty())
-            {
-               return typeArguments.get(0).getQualifiedName();
-            }
-         }
-
-         if (this.privateField != null)
-         {
-            @SuppressWarnings({ "unchecked", "rawtypes" })
-            List<Type<?>> typeArguments = (List) this.privateField.getTypeInspector().getTypeArguments();
-
-            if (!typeArguments.isEmpty())
-            {
-               return typeArguments.get(0).getQualifiedName();
-            }
-         }
-
-         return null;
-      }
-
-      public Method<?> getReadMethod()
-      {
-
-         return this.readMethod;
-      }
-
-      public Method<?> getWriteMethod()
-      {
-
-         return this.writeMethod;
-      }
-   }
-
-   /**
-    * Java annotations are defined as interfaces. Therefore in order to instantiate one, we must create a Proxy.
-    */
-
-   public static class AnnotationProxy<T extends Annotation> implements InvocationHandler
-   {
-      //
-      // Private statics
-      //
-
-      private final org.jboss.forge.parser.java.Annotation<?> annotationSource;
-
-      private final Class<T> annotationClass;
-
-      //
-      // Public statics
-      //
-
-      @SuppressWarnings("unchecked")
-      public static <T extends Annotation> T newInstance(
-               final org.jboss.forge.parser.java.Annotation<?> annotationSource)
-      {
-         try
-         {
-            Class<T> annotationClass = (Class<T>) Class.forName(annotationSource.getQualifiedName());
-
-            // TODO: test this not using annotationSource.getClass().getClassLoader() (will require integration test)
-
-            return (T) java.lang.reflect.Proxy.newProxyInstance(
-                     annotationClass.getClassLoader(),
-                     new Class[] { annotationClass },
-                     new AnnotationProxy<T>(annotationClass, annotationSource));
-         }
-         catch (Exception e)
-         {
-            throw InspectorException.newException(e);
-         }
-      }
-
-      //
-      // Constructor
-      //
-
-      private AnnotationProxy(final Class<T> annotationClass,
-               final org.jboss.forge.parser.java.Annotation<?> annotationSource)
-      {
-         this.annotationSource = annotationSource;
-         this.annotationClass = annotationClass;
-      }
-
-      //
-      // Public methods
-      //
-
-      @Override
-      public Object invoke(final Object proxy, final java.lang.reflect.Method method, final Object[] args)
-               throws Throwable
-      {
-         try
-         {
-            String methodName = method.getName();
-
-            // Reserved name
-
-            if ("annotationType".equals(methodName))
-            {
-               return this.annotationClass;
-            }
-
-            // If no value, return the default...
-
-            java.lang.reflect.Method annotationMethod = this.annotationClass.getMethod(methodName);
-            String literalValue = this.annotationSource.getLiteralValue(methodName);
-
-            if (literalValue == null)
-            {
-               return annotationMethod.getDefaultValue();
-            }
-
-            // ...otherwise parse it
-
-            return parse(literalValue, annotationMethod.getReturnType());
-         }
-         catch (Exception e)
-         {
-            throw InspectorException.newException(e);
-         }
-      }
-
-      //
-      // Private methods
-      //
-
-      /**
-       * Parses the given literal value into the given returnType. Supports all standard annotation types (JLS 9.7).
-       */
-
-      private Object parse(String literalValue, Class<?> returnType) throws ClassNotFoundException
-      {
-         // Primitives
-
-         if (byte.class.equals(returnType))
-         {
-            return Byte.valueOf(literalValue);
-         }
-         if (short.class.equals(returnType))
-         {
-            return Short.valueOf(literalValue);
-         }
-         if (int.class.equals(returnType))
-         {
-            return Integer.valueOf(literalValue);
-         }
-         if (long.class.equals(returnType))
-         {
-            String valueToUse = literalValue;
-            if (valueToUse.endsWith("l") || valueToUse.endsWith("L"))
-<<<<<<< HEAD
-            {
-               valueToUse = valueToUse.substring(0, valueToUse.length() - 1);
-            }
-            return Long.valueOf(valueToUse);
-         }
-         if (float.class.equals(returnType))
-         {
-            String valueToUse = literalValue;
-            if (valueToUse.endsWith("f") || valueToUse.endsWith("F"))
-            {
-               valueToUse = valueToUse.substring(0, valueToUse.length() - 1);
-            }
-=======
-            {
-               valueToUse = valueToUse.substring(0, valueToUse.length() - 1);
-            }
-            return Long.valueOf(valueToUse);
-         }
-         if (float.class.equals(returnType))
-         {
-            String valueToUse = literalValue;
-            if (valueToUse.endsWith("f") || valueToUse.endsWith("F"))
-            {
-               valueToUse = valueToUse.substring(0, valueToUse.length() - 1);
-            }
->>>>>>> 3ccf33f3
-            return Float.valueOf(valueToUse);
-         }
-         if (double.class.equals(returnType))
-         {
-            String valueToUse = literalValue;
-            if (valueToUse.endsWith("d") || valueToUse.endsWith("D"))
-            {
-               valueToUse = literalValue.substring(0, valueToUse.length() - 1);
-            }
-            return Double.valueOf(valueToUse);
-         }
-         if (boolean.class.equals(returnType))
-         {
-            return Boolean.valueOf(literalValue);
-         }
-         if (char.class.equals(returnType))
-         {
-            return Character.valueOf(literalValue.charAt(1));
-         }
-<<<<<<< HEAD
-         if (Class.class.equals(returnType))
-         {
-            return Class.forName(literalValue);
-         }
-
-         // Arrays
-
-=======
-
-         // Arrays
-
->>>>>>> 3ccf33f3
-         if (returnType.isArray())
-         {
-            String[] values = literalValue.substring(1, literalValue.length() - 1).split(",");
-            int length = values.length;
-            Class<?> componentType = returnType.getComponentType();
-            Object array = Array.newInstance(componentType, length);
-
-            for (int loop = 0; loop < length; loop++)
-            {
-               Array.set(array, loop, parse(values[loop], componentType));
-            }
-
-            return array;
-         }
-
-         // Enums
-
-         if (returnType.isEnum())
-         {
-            Enum<?>[] constants = (Enum<?>[]) returnType.getEnumConstants();
-
-            String valueToUse = StringUtils.substringAfterLast(literalValue, '.');
-
-            for (Enum<?> inst : constants)
-            {
-               if (inst.name().equals(valueToUse))
-               {
-                  return inst;
-               }
-            }
-
-            return null;
-         }
-
-         // Strings
-
-         if (String.class.equals(returnType))
-         {
-            return literalValue.substring(1, literalValue.length() - 1);
-<<<<<<< HEAD
-         }
-
-         // Classes
-
-         if (Class.class.equals(returnType))
-         {
-            throw new UnsupportedOperationException(literalValue + " is not fully qualified!");
-         }
-
-         // Annotations
-
-         if (Annotation.class.isAssignableFrom(returnType))
-         {
-            throw new UnsupportedOperationException(literalValue + " is not fully qualified!");
-         }
-
-=======
-         }
-
-         // Classes
-
-         if (Class.class.equals(returnType))
-         {
-            // TODO: How to get fully qualified name?
-            throw new UnsupportedOperationException(literalValue + " is not fully qualified!");
-         }
-
-         // Annotations
-
-         if (Annotation.class.isAssignableFrom(returnType))
-         {
-            // TODO: How to get fully qualified name?
-            throw new UnsupportedOperationException(literalValue + " is not fully qualified!");
-         }
-
->>>>>>> 3ccf33f3
-         // Unknown
-
-         throw new UnsupportedOperationException(returnType.getSimpleName());
-      }
-   }
-}
+/*
+ * JBoss, Home of Professional Open Source
+ * Copyright 2011, Red Hat, Inc., and individual contributors
+ * by the @authors tag. See the copyright.txt in the distribution for a
+ * full listing of individual contributors.
+ *
+ * This is free software; you can redistribute it and/or modify it
+ * under the terms of the GNU Lesser General Public License as
+ * published by the Free Software Foundation; either version 2.1 of
+ * the License, or (at your option) any later version.
+ *
+ * This software is distributed in the hope that it will be useful,
+ * but WITHOUT ANY WARRANTY; without even the implied warranty of
+ * MERCHANTABILITY or FITNESS FOR A PARTICULAR PURPOSE. See the GNU
+ * Lesser General Public License for more details.
+ *
+ * You should have received a copy of the GNU Lesser General Public
+ * License along with this software; if not, write to the Free
+ * Software Foundation, Inc., 51 Franklin St, Fifth Floor, Boston, MA
+ * 02110-1301 USA, or see the FSF site: http://www.fsf.org.
+ */
+package org.jboss.forge.scaffold.faces.metawidget.inspector.propertystyle;
+
+import java.io.FileNotFoundException;
+import java.lang.annotation.Annotation;
+import java.lang.reflect.Array;
+import java.lang.reflect.InvocationHandler;
+import java.util.List;
+import java.util.Map;
+
+import org.jboss.forge.parser.java.Field;
+import org.jboss.forge.parser.java.FieldHolder;
+import org.jboss.forge.parser.java.JavaSource;
+import org.jboss.forge.parser.java.Method;
+import org.jboss.forge.parser.java.MethodHolder;
+import org.jboss.forge.parser.java.Parameter;
+import org.jboss.forge.parser.java.Type;
+import org.jboss.forge.project.Project;
+import org.jboss.forge.project.facets.JavaSourceFacet;
+import org.metawidget.inspector.iface.InspectorException;
+import org.metawidget.inspector.impl.propertystyle.BaseProperty;
+import org.metawidget.inspector.impl.propertystyle.BasePropertyStyle;
+import org.metawidget.inspector.impl.propertystyle.Property;
+import org.metawidget.inspector.impl.propertystyle.ValueAndDeclaredType;
+import org.metawidget.util.ClassUtils;
+import org.metawidget.util.CollectionUtils;
+import org.metawidget.util.simple.StringUtils;
+
+/**
+ * Inspects Forge-specific <tt>JavaSource</tt> objects for properties.
+ *
+ * @author Richard Kennard
+ */
+
+public class ForgePropertyStyle
+         extends BasePropertyStyle
+{
+   //
+   // Private members
+   //
+
+   private final Project project;
+
+   //
+   // Constructor
+   //
+
+   public ForgePropertyStyle(final ForgePropertyStyleConfig config)
+   {
+      super(config);
+
+      this.project = config.getProject();
+   }
+
+   //
+   // Public methods
+   //
+
+   /**
+    * Traverses the given Class heirarchy using properties of the given names.
+    *
+    * @return the declared type (not actual type). May be null
+    */
+
+   @Override
+   public ValueAndDeclaredType traverse(final Object toTraverse, final String type, final boolean onlyToParent,
+            final String... names)
+   {
+      // Traverse through names (if any)
+
+      if ((names == null) || (names.length == 0))
+      {
+         // If no names, no parent
+
+         if (onlyToParent)
+         {
+            return new ValueAndDeclaredType(null, null);
+         }
+
+         return new ValueAndDeclaredType(null, type);
+      }
+
+      String traverseDeclaredType = type;
+
+      for (int loop = 0, length = names.length; loop < length; loop++)
+      {
+         if (onlyToParent && (loop >= (length - 1)))
+         {
+            return new ValueAndDeclaredType(null, traverseDeclaredType);
+         }
+
+         String name = names[loop];
+         Property property = getProperties(traverseDeclaredType).get(name);
+
+         if ((property == null) || !property.isReadable())
+         {
+            return new ValueAndDeclaredType(null, null);
+         }
+
+         traverseDeclaredType = property.getType();
+      }
+
+      return new ValueAndDeclaredType(null, traverseDeclaredType);
+   }
+
+   //
+   // Protected methods
+   //
+
+   @Override
+   protected Map<String, Property> inspectProperties(final String type)
+   {
+      try
+      {
+         // LinkedHashMap so that returns ordered properties
+
+         Map<String, Property> properties = CollectionUtils.newLinkedHashMap();
+
+         // Lookup properties
+
+         JavaSource<?> clazz = sourceForName(type);
+
+         if (clazz == null)
+         {
+            return properties;
+         }
+
+         lookupGetters(properties, (MethodHolder<?>) clazz);
+         lookupSetters(properties, (MethodHolder<?>) clazz);
+
+         return properties;
+      }
+      catch (Exception e)
+      {
+         throw InspectorException.newException(e);
+      }
+   }
+
+   /**
+    * Lookup getter-based properties.
+    * <p>
+    * This method will be called after <code>lookupFields</code> but before <code>lookupSetters</code>.
+    */
+
+   protected void lookupGetters(final Map<String, Property> properties, final MethodHolder<?> clazz)
+   {
+      // Hack until https://issues.jboss.org/browse/FORGE-368
+
+      for (Method<?> method : clazz.getMethods())
+      {
+         // Exclude static methods
+
+         if (method.isStatic())
+         {
+            continue;
+         }
+
+         // Get type
+
+         if (!method.getParameters().isEmpty())
+         {
+            continue;
+         }
+
+         String returnType = method.getQualifiedReturnType();
+
+         if (returnType == null)
+         {
+            continue;
+         }
+
+         // Get name
+
+         String propertyName = isGetter(method);
+
+         if (propertyName == null)
+         {
+            continue;
+         }
+
+         properties
+                  .put(propertyName,
+                           new ForgeProperty(propertyName, returnType, method, null, getPrivateField(
+                                    (FieldHolder<?>) clazz,
+                                    propertyName)));
+      }
+   }
+
+   /**
+    * Returns whether the given method is a 'getter' method.
+    *
+    * @param method a parameterless method that returns a non-void
+    * @return the property name
+    */
+
+   protected String isGetter(final Method<?> method)
+   {
+
+      String methodName = method.getName();
+      String propertyName;
+
+      if (methodName.startsWith(ClassUtils.JAVABEAN_GET_PREFIX))
+      {
+         propertyName = methodName.substring(ClassUtils.JAVABEAN_GET_PREFIX.length());
+
+      }
+      else if (methodName.startsWith(ClassUtils.JAVABEAN_IS_PREFIX)
+               && boolean.class.equals(method.getQualifiedReturnType()))
+      {
+
+         // As per section 8.3.2 (Boolean properties) of The JavaBeans API specification, 'is'
+         // only applies to boolean (little 'b')
+
+         propertyName = methodName.substring(ClassUtils.JAVABEAN_IS_PREFIX.length());
+      }
+      else
+      {
+         return null;
+      }
+
+      if (!StringUtils.isCapitalized(propertyName))
+      {
+         return null;
+      }
+
+      return StringUtils.decapitalize(propertyName);
+   }
+
+   /**
+    * Lookup setter-based properties.
+    * <p>
+    * This method will be called after <code>lookupFields</code> and <code>lookupGetters</code>.
+    */
+
+   protected void lookupSetters(final Map<String, Property> properties, final MethodHolder<?> clazz)
+   {
+
+      for (Method<?> method : clazz.getMethods())
+      {
+
+         // Exclude static methods
+
+         if (method.isStatic())
+         {
+            continue;
+         }
+
+         // Get type
+
+         List<Parameter> parameters = method.getParameters();
+
+         if (parameters.size() != 1)
+         {
+            continue;
+         }
+
+         // Get name
+
+         String propertyName = isSetter(method);
+
+         if (propertyName == null)
+         {
+            continue;
+         }
+
+         // Exclude based on other criteria
+         //
+         // (explicitly set to null in case we encountered an imbalanced field/getter)
+
+         String type = parameters.get(0).getType();
+
+         // Already found via its getter?
+
+         Property existingProperty = properties.get(propertyName);
+
+         if (existingProperty instanceof ForgeProperty)
+         {
+            ForgeProperty existingForgeProperty = (ForgeProperty) existingProperty;
+
+            // Beware covariant return types: always prefer the getter's type
+
+            properties.put(
+                     propertyName,
+                     new ForgeProperty(propertyName, existingForgeProperty.getType(),
+                              existingForgeProperty.getReadMethod(), method, getPrivateField((FieldHolder<?>) clazz,
+                                       propertyName)));
+            continue;
+         }
+
+         // Explicitly excluded based on getter already?
+
+         if ((existingProperty == null) && properties.containsKey(propertyName))
+         {
+            continue;
+         }
+
+         properties
+                  .put(propertyName,
+                           new ForgeProperty(propertyName, type, null, method, getPrivateField(
+                                    (FieldHolder<?>) clazz,
+                                    propertyName)));
+      }
+   }
+
+   /**
+    * Returns whether the given method is a 'setter' method.
+    *
+    * @param method a single-parametered method. May return non-void (ie. for Fluent interfaces)
+    * @return the property name
+    */
+
+   protected String isSetter(final Method<?> method)
+   {
+
+      String methodName = method.getName();
+
+      if (!methodName.startsWith(ClassUtils.JAVABEAN_SET_PREFIX))
+      {
+         return null;
+      }
+
+      String propertyName = methodName.substring(ClassUtils.JAVABEAN_SET_PREFIX.length());
+
+      if (!StringUtils.isCapitalized(propertyName))
+      {
+         return null;
+      }
+
+      return StringUtils.decapitalize(propertyName);
+   }
+
+   /**
+    * Gets the private field representing the given <code>propertyName</code> within the given class. Uses the
+    * configured <code>privateFieldConvention</code> (if any). Traverses up the superclass heirarchy as necessary.
+    *
+    * @return the private Field for this propertyName, or null if no such field (should not throw NoSuchFieldException)
+    */
+
+   protected Field<?> getPrivateField(final FieldHolder<?> fieldHolder, final String propertyName)
+   {
+      Field<?> field = fieldHolder.getField(propertyName);
+
+      // FORGE-402: support fields starting with capital letter
+      if (field == null && !StringUtils.isCapitalized(propertyName))
+      {
+         field = fieldHolder.getField(StringUtils.capitalize(propertyName));
+      }
+
+      return field;
+   }
+
+   //
+   // Private methods
+   //
+
+   private JavaSource<?> sourceForName(final String type)
+   {
+      try
+      {
+         JavaSourceFacet javaSourceFact = this.project.getFacet(JavaSourceFacet.class);
+         return javaSourceFact.getJavaResource(type).getJavaSource();
+      }
+      catch (FileNotFoundException e)
+      {
+         // Not a Forge-based type
+
+         return null;
+      }
+   }
+
+   //
+   // Inner classes
+   //
+
+   public static class ForgeProperty
+            extends BaseProperty
+   {
+      //
+      // Private methods
+      //
+
+      private final Method<?> readMethod;
+
+      private final Method<?> writeMethod;
+
+      private final Field<?> privateField;
+
+      //
+      // Constructor
+      //
+
+      public ForgeProperty(final String name, final String type, final Method<?> readMethod,
+               final Method<?> writeMethod,
+               final Field<?> privateField)
+      {
+         super(name, type);
+
+         this.readMethod = readMethod;
+         this.writeMethod = writeMethod;
+
+         // Must have a getter or a setter (or both)
+
+         if (this.readMethod == null && this.writeMethod == null)
+         {
+            throw InspectorException.newException("Property '" + name + "' has no getter and no setter");
+         }
+
+         this.privateField = privateField;
+      }
+
+      //
+      // Public methods
+      //
+
+      @Override
+      public String getName()
+      {
+         // FORGE-402: support fields starting with capital letter
+
+         if (this.privateField != null)
+         {
+            return this.privateField.getName();
+         }
+
+         return super.getName();
+      }
+
+      @Override
+      public boolean isReadable()
+      {
+         return (this.readMethod != null);
+      }
+
+      @Override
+      public Object read(final Object obj)
+      {
+         throw new UnsupportedOperationException();
+      }
+
+      @Override
+      public boolean isWritable()
+      {
+         return (this.writeMethod != null);
+      }
+
+      @Override
+      public <T extends Annotation> T getAnnotation(final Class<T> annotationClass)
+      {
+         org.jboss.forge.parser.java.Annotation<?> annotation = this.privateField.getAnnotation(annotationClass
+                  .getName());
+
+         if (annotation != null)
+         {
+            T annotationProxy = AnnotationProxy.newInstance(annotation);
+            return annotationProxy;
+         }
+
+         return null;
+      }
+
+      @Override
+      public String getGenericType()
+      {
+         if (this.readMethod != null)
+         {
+            // Note: this needs https://issues.jboss.org/browse/FORGE-387
+
+            @SuppressWarnings({ "unchecked", "rawtypes" })
+            List<Type<?>> typeArguments = (List) this.readMethod.getReturnTypeInspector().getTypeArguments();
+
+            if (!typeArguments.isEmpty())
+            {
+               return typeArguments.get(0).getQualifiedName();
+            }
+         }
+
+         if (this.privateField != null)
+         {
+            @SuppressWarnings({ "unchecked", "rawtypes" })
+            List<Type<?>> typeArguments = (List) this.privateField.getTypeInspector().getTypeArguments();
+
+            if (!typeArguments.isEmpty())
+            {
+               return typeArguments.get(0).getQualifiedName();
+            }
+         }
+
+         return null;
+      }
+
+      public Method<?> getReadMethod()
+      {
+
+         return this.readMethod;
+      }
+
+      public Method<?> getWriteMethod()
+      {
+
+         return this.writeMethod;
+      }
+   }
+
+   /**
+    * Java annotations are defined as interfaces. Therefore in order to instantiate one, we must create a Proxy.
+    */
+
+   public static class AnnotationProxy<T extends Annotation> implements InvocationHandler
+   {
+      //
+      // Private statics
+      //
+
+      private final org.jboss.forge.parser.java.Annotation<?> annotationSource;
+
+      private final Class<T> annotationClass;
+
+      //
+      // Public statics
+      //
+
+      @SuppressWarnings("unchecked")
+      public static <T extends Annotation> T newInstance(
+               final org.jboss.forge.parser.java.Annotation<?> annotationSource)
+      {
+         try
+         {
+            Class<T> annotationClass = (Class<T>) Class.forName(annotationSource.getQualifiedName());
+
+            // TODO: test this not using annotationSource.getClass().getClassLoader() (will require integration test)
+
+            return (T) java.lang.reflect.Proxy.newProxyInstance(
+                     annotationClass.getClassLoader(),
+                     new Class[] { annotationClass },
+                     new AnnotationProxy<T>(annotationClass, annotationSource));
+         }
+         catch (Exception e)
+         {
+            throw InspectorException.newException(e);
+         }
+      }
+
+      //
+      // Constructor
+      //
+
+      private AnnotationProxy(final Class<T> annotationClass,
+               final org.jboss.forge.parser.java.Annotation<?> annotationSource)
+      {
+         this.annotationSource = annotationSource;
+         this.annotationClass = annotationClass;
+      }
+
+      //
+      // Public methods
+      //
+
+      @Override
+      public Object invoke(final Object proxy, final java.lang.reflect.Method method, final Object[] args)
+               throws Throwable
+      {
+         try
+         {
+            String methodName = method.getName();
+
+            // Reserved name
+
+            if ("annotationType".equals(methodName))
+            {
+               return this.annotationClass;
+            }
+
+            // If no value, return the default...
+
+            java.lang.reflect.Method annotationMethod = this.annotationClass.getMethod(methodName);
+            String literalValue = this.annotationSource.getLiteralValue(methodName);
+
+            if (literalValue == null)
+            {
+               return annotationMethod.getDefaultValue();
+            }
+
+            // ...otherwise parse it
+
+            return parse(literalValue, annotationMethod.getReturnType());
+         }
+         catch (Exception e)
+         {
+            throw InspectorException.newException(e);
+         }
+      }
+
+      //
+      // Private methods
+      //
+
+      /**
+       * Parses the given literal value into the given returnType. Supports all standard annotation types (JLS 9.7).
+       */
+
+      private Object parse(String literalValue, Class<?> returnType) throws ClassNotFoundException
+      {
+         // Primitives
+
+         if (byte.class.equals(returnType))
+         {
+            return Byte.valueOf(literalValue);
+         }
+         if (short.class.equals(returnType))
+         {
+            return Short.valueOf(literalValue);
+         }
+         if (int.class.equals(returnType))
+         {
+            return Integer.valueOf(literalValue);
+         }
+         if (long.class.equals(returnType))
+         {
+            String valueToUse = literalValue;
+            if (valueToUse.endsWith("l") || valueToUse.endsWith("L"))
+            {
+               valueToUse = valueToUse.substring(0, valueToUse.length() - 1);
+            }
+            return Long.valueOf(valueToUse);
+         }
+         if (float.class.equals(returnType))
+         {
+            String valueToUse = literalValue;
+            if (valueToUse.endsWith("f") || valueToUse.endsWith("F"))
+            {
+               valueToUse = valueToUse.substring(0, valueToUse.length() - 1);
+            }
+            return Float.valueOf(valueToUse);
+         }
+         if (double.class.equals(returnType))
+         {
+            String valueToUse = literalValue;
+            if (valueToUse.endsWith("d") || valueToUse.endsWith("D"))
+            {
+               valueToUse = literalValue.substring(0, valueToUse.length() - 1);
+            }
+            return Double.valueOf(valueToUse);
+         }
+         if (boolean.class.equals(returnType))
+         {
+            return Boolean.valueOf(literalValue);
+         }
+         if (char.class.equals(returnType))
+         {
+            return Character.valueOf(literalValue.charAt(1));
+         }
+
+         // Arrays
+
+         if (returnType.isArray())
+         {
+            String[] values = literalValue.substring(1, literalValue.length() - 1).split(",");
+            int length = values.length;
+            Class<?> componentType = returnType.getComponentType();
+            Object array = Array.newInstance(componentType, length);
+
+            for (int loop = 0; loop < length; loop++)
+            {
+               Array.set(array, loop, parse(values[loop], componentType));
+            }
+
+            return array;
+         }
+
+         // Enums
+
+         if (returnType.isEnum())
+         {
+            Enum<?>[] constants = (Enum<?>[]) returnType.getEnumConstants();
+
+            String valueToUse = StringUtils.substringAfterLast(literalValue, '.');
+
+            for (Enum<?> inst : constants)
+            {
+               if (inst.name().equals(valueToUse))
+               {
+                  return inst;
+               }
+            }
+
+            return null;
+         }
+
+         // Strings
+
+         if (String.class.equals(returnType))
+         {
+            return literalValue.substring(1, literalValue.length() - 1);
+         }
+
+         // Classes
+
+         if (Class.class.equals(returnType))
+         {
+            // TODO: How to get fully qualified name?
+            throw new UnsupportedOperationException(literalValue + " is not fully qualified!");
+         }
+
+         // Annotations
+
+         if (Annotation.class.isAssignableFrom(returnType))
+         {
+            // TODO: How to get fully qualified name?
+            throw new UnsupportedOperationException(literalValue + " is not fully qualified!");
+         }
+
+         // Unknown
+
+         throw new UnsupportedOperationException(returnType.getSimpleName());
+      }
+   }
+}