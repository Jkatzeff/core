--- conflicted
+++ resolved
@@ -105,16 +105,6 @@
  * @author Richard Kennard
  */
 @Alias("faces")
-<<<<<<< HEAD
-@RequiresFacet({ WebResourceFacet.class,
-         DependencyFacet.class,
-         PersistenceFacet.class,
-         EJBFacet.class,
-         CDIFacet.class,
-         FacesAPIFacet.class })
-public class FacesScaffold extends BaseFacet implements ScaffoldProvider
-{
-=======
 @RequiresFacet({WebResourceFacet.class,
    DependencyFacet.class,
    PersistenceFacet.class,
@@ -122,7 +112,6 @@
    CDIFacet.class,
    FacesFacet.class})
 public class FacesScaffold extends BaseFacet implements ScaffoldProvider {
->>>>>>> fe5cc508
    //
    // Private statics
    //
@@ -795,4 +784,4 @@
       context.put("primaryKeyType", pkType);
       context.put("nullablePrimaryKeyType", nullablePkType);
    }
-}
+}