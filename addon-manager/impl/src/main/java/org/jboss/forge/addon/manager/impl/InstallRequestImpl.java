--- conflicted
+++ resolved
@@ -34,9 +34,9 @@
 /**
  * When an addon is installed, another addons could be required. This object returns the necessary information for the
  * installation of an addon to succeed, like required addons and dependencies
- *
+ * 
  * @author <a href="mailto:ggastald@redhat.com">George Gastaldi</a>
- *
+ * 
  */
 public class InstallRequestImpl implements InstallRequest
 {
@@ -51,7 +51,7 @@
 
    /**
     * Package-access constructor. Only AddonManager should be allowed to call this constructor.
-    *
+    * 
     * @param addonManager
     */
    InstallRequestImpl(AddonManager addonManager, Forge forge, DependencyNode requestedAddonNode)
@@ -82,33 +82,18 @@
       }
    }
 
-   /*
-    * (non-Javadoc)
-    *
-    * @see org.jboss.forge.addon.manager.impl.InstallRequest#getRequestedAddon()
-    */
    @Override
    public DependencyNode getRequestedAddon()
    {
       return this.requestedAddonNode;
    }
 
-   /*
-    * (non-Javadoc)
-    *
-    * @see org.jboss.forge.addon.manager.impl.InstallRequest#getOptionalAddons()
-    */
    @Override
    public List<DependencyNode> getOptionalAddons()
    {
       return Collections.unmodifiableList(optionalAddons);
    }
 
-   /*
-    * (non-Javadoc)
-    *
-    * @see org.jboss.forge.addon.manager.impl.InstallRequest#getRequiredAddons()
-    */
    @Override
    public List<DependencyNode> getRequiredAddons()
    {
@@ -126,29 +111,14 @@
             for (DependencyNode requiredAddon : getRequiredAddons())
             {
                AddonId requiredAddonId = toAddonId(requiredAddon);
-<<<<<<< HEAD
-
                AddonRepository deployed = null;
                for (AddonRepository repository : forge.getRepositories())
-=======
-               boolean deployed = false;
-               if (!requiredAddon.getDependency().getCoordinate().isSnapshot())
->>>>>>> 5462729c
-               {
-                  for (AddonRepository repository : forge.getRepositories())
+               {
+                  if (repository.isDeployed(requiredAddonId))
                   {
-<<<<<<< HEAD
-                     log.info("Addon " + requiredAddonId + " is already deployed. Skipping...");
+                     log.info("Addon " + requiredAddonId + " is already deployed.");
                      deployed = repository;
                      break;
-=======
-                     if (repository.isDeployed(requiredAddonId))
-                     {
-                        log.info("Addon " + requiredAddonId + " is already deployed. Skipping...");
-                        deployed = true;
-                        break;
-                     }
->>>>>>> 5462729c
                   }
                }
 
@@ -156,8 +126,9 @@
                {
                   addonManager.install(requiredAddonId).perform();
                }
-               else if(requiredAddon.getDependency().getCoordinate().isSnapshot())
-               {
+               else if (requiredAddon.getDependency().getCoordinate().isSnapshot())
+               {
+                  log.info("Re-installing Addon SNAPSHOT " + requiredAddonId + ".");
                   addonManager.install(requiredAddonId).perform(deployed);
                }
             }
@@ -196,7 +167,7 @@
                {
                   if (repository.isDeployed(requiredAddonId))
                   {
-                     log.info("Addon " + requiredAddonId + " is already deployed. Skipping...");
+                     log.info("Addon " + requiredAddonId + " is already deployed.");
                      deployed = repository;
                      break;
                   }
@@ -206,8 +177,9 @@
                {
                   addonManager.install(requiredAddonId).perform();
                }
-               else if(requiredAddon.getDependency().getCoordinate().isSnapshot())
-               {
+               else if (requiredAddon.getDependency().getCoordinate().isSnapshot())
+               {
+                  log.info("Re-installing Addon SNAPSHOT " + requiredAddonId + ".");
                   addonManager.install(requiredAddonId).perform(deployed);
                }
             }
