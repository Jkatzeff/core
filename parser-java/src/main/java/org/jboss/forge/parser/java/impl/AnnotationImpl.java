--- conflicted
+++ resolved
@@ -453,24 +453,12 @@
    @SuppressWarnings("unchecked")
    protected void replace(org.eclipse.jdt.core.dom.Annotation oldNode, org.eclipse.jdt.core.dom.Annotation newNode)
    {
-<<<<<<< HEAD
-      String value = this.getLiteralValue();
-      
-=======
->>>>>>> b41e4dd4
       BodyDeclaration node = (BodyDeclaration) annotation.getParent();
       
       int pos = node.modifiers().indexOf(annotation);
       if (pos >= 0)
       {
-<<<<<<< HEAD
-         Annotation<O> na = new AnnotationImpl<O, T>(parent, type);
-         na.setName(getName());
-         annotation = (org.eclipse.jdt.core.dom.Annotation) na.getInternal();
-         node.modifiers().set(pos, annotation);
-=======
          node.modifiers().set(pos, newNode);
->>>>>>> b41e4dd4
       }
    }
 
