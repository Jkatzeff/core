/*
 * Copyright 2012 Red Hat, Inc. and/or its affiliates.
 *
 * Licensed under the Eclipse Public License version 1.0, available at
 * http://www.eclipse.org/legal/epl-v10.html
 */

package org.jboss.forge.addon.maven.dependencies;

import java.io.File;
import java.util.ArrayList;
import java.util.List;
import java.util.Map;

import org.apache.maven.model.building.DefaultModelBuilderFactory;
import org.apache.maven.model.building.ModelBuilder;
import org.apache.maven.repository.internal.MavenRepositorySystemUtils;
import org.apache.maven.settings.Profile;
import org.apache.maven.settings.Repository;
import org.apache.maven.settings.Settings;
import org.apache.maven.settings.building.DefaultSettingsBuilderFactory;
import org.apache.maven.settings.building.DefaultSettingsBuildingRequest;
import org.apache.maven.settings.building.SettingsBuilder;
import org.apache.maven.settings.building.SettingsBuildingException;
import org.apache.maven.settings.building.SettingsBuildingRequest;
import org.apache.maven.settings.building.SettingsBuildingResult;
import org.eclipse.aether.DefaultRepositoryCache;
import org.eclipse.aether.DefaultRepositorySystemSession;
import org.eclipse.aether.RepositorySystem;
import org.eclipse.aether.connector.wagon.WagonProvider;
import org.eclipse.aether.connector.wagon.WagonRepositoryConnectorFactory;
import org.eclipse.aether.impl.DefaultServiceLocator;
import org.eclipse.aether.repository.Authentication;
import org.eclipse.aether.repository.LocalRepository;
import org.eclipse.aether.repository.RemoteRepository;
import org.eclipse.aether.repository.RepositoryPolicy;
import org.eclipse.aether.spi.connector.RepositoryConnectorFactory;
import org.eclipse.aether.util.repository.AuthenticationBuilder;
import org.eclipse.aether.util.repository.SimpleResolutionErrorPolicy;

/**
 * Configures the Maven API for usage inside Furnace
 * 
 * TODO: Remove in the future, use the ShrinkWrap Descriptors API ?
 */
public class MavenContainer
{
   private static final String M2_HOME = System.getenv().get("M2_HOME");
   private static final String ALT_USER_SETTINGS_XML_LOCATION = "org.apache.maven.user-settings";
   private static final String ALT_GLOBAL_SETTINGS_XML_LOCATION = "org.apache.maven.global-settings";
   private static final String ALT_LOCAL_REPOSITORY_LOCATION = "maven.repo.local";

   public List<RemoteRepository> getEnabledRepositoriesFromProfile(Settings settings)
   {
      List<RemoteRepository> settingsRepos = new ArrayList<RemoteRepository>();
      List<String> activeProfiles = settings.getActiveProfiles();

      Map<String, Profile> profiles = settings.getProfilesAsMap();

      for (String id : activeProfiles)
      {
         Profile profile = profiles.get(id);
         if (profile != null)
         {
            List<Repository> repositories = profile.getRepositories();
            for (Repository repository : repositories)
            {
               settingsRepos.add(new RemoteRepository.Builder(repository.getId(), repository.getLayout(), repository.getUrl()).build());
            }
         }
      }
      return settingsRepos;
   }

   public Settings getSettings()
   {
      try
      {
         SettingsBuilder settingsBuilder = new DefaultSettingsBuilderFactory().newInstance();
         SettingsBuildingRequest settingsRequest = new DefaultSettingsBuildingRequest();
         String userSettingsLocation = System.getProperty(ALT_USER_SETTINGS_XML_LOCATION);
         if (userSettingsLocation != null)
         {
            settingsRequest.setUserSettingsFile(new File(userSettingsLocation));
         }
         else
         {
            settingsRequest.setUserSettingsFile(new File(getUserHomeDir(), "/.m2/settings.xml"));
         }
         String globalSettingsLocation = System.getProperty(ALT_GLOBAL_SETTINGS_XML_LOCATION);
         if (globalSettingsLocation != null)
         {
            settingsRequest.setGlobalSettingsFile(new File(globalSettingsLocation));
         }
         else
         {
            if (M2_HOME != null)
            {
               settingsRequest.setGlobalSettingsFile(new File(M2_HOME, "/conf/settings.xml"));
            }
         }
         SettingsBuildingResult settingsBuildingResult = settingsBuilder.build(settingsRequest);
         Settings effectiveSettings = settingsBuildingResult.getEffectiveSettings();

         if (effectiveSettings.getLocalRepository() == null)
         {
            String userRepositoryLocation = System.getProperty(ALT_LOCAL_REPOSITORY_LOCATION);
            if (userRepositoryLocation != null)
            {
               effectiveSettings.setLocalRepository(userRepositoryLocation);
            }
            else
            {
               effectiveSettings.setLocalRepository(getUserHomePath() + "/.m2/repository");
            }
         }

         return effectiveSettings;
      }
      catch (SettingsBuildingException e)
      {
         throw new RuntimeException(e);
      }
   }

   public RepositorySystem getRepositorySystem()
   {

      final DefaultServiceLocator locator = MavenRepositorySystemUtils.newServiceLocator();
      locator.setServices(ModelBuilder.class, new DefaultModelBuilderFactory().newInstance());
      // Installing Wagon to fetch from HTTP repositories
      locator.setServices(WagonProvider.class, new ManualWagonProvider());
      locator.addService(RepositoryConnectorFactory.class, WagonRepositoryConnectorFactory.class);
      final RepositorySystem repositorySystem = locator.getService(RepositorySystem.class);
      return repositorySystem;
   }

   public static org.eclipse.aether.repository.Proxy convertFromMavenProxy(org.apache.maven.settings.Proxy proxy)
   {
      org.eclipse.aether.repository.Proxy result = null;
      if (proxy != null)
      {
         Authentication auth = new AuthenticationBuilder().addUsername(proxy.getUsername()).addPassword(proxy.getPassword()).build();
         result = new org.eclipse.aether.repository.Proxy(proxy.getProtocol(), proxy.getHost(), proxy.getPort(), auth);
      }
      return result;
   }

   private File getUserHomeDir()
   {
      return new File(System.getProperty("user.home")).getAbsoluteFile();
   }

   private String getUserHomePath()
   {
      return getUserHomeDir().getAbsolutePath();
   }

<<<<<<< HEAD
   public MavenRepositorySystemSession setupRepoSession(final RepositorySystem repoSystem, final Settings settings)
=======
   DefaultRepositorySystemSession setupRepoSession(final RepositorySystem repoSystem, final Settings settings)
>>>>>>> 38c4bb99
   {
      DefaultRepositorySystemSession session = MavenRepositorySystemUtils.newSession();
      session.setOffline(false);

      LocalRepository localRepo = new LocalRepository(new File(settings.getLocalRepository()), "");
      session.setLocalRepositoryManager(repoSystem.newLocalRepositoryManager(session, localRepo));
      session.setChecksumPolicy(RepositoryPolicy.CHECKSUM_POLICY_IGNORE);
      session.setCache(new DefaultRepositoryCache());
      session.setResolutionErrorPolicy(new SimpleResolutionErrorPolicy(true, true));
      session.setWorkspaceReader(new ClasspathWorkspaceReader());
      return session;
   }

}<|MERGE_RESOLUTION|>--- conflicted
+++ resolved
@@ -65,7 +65,8 @@
             List<Repository> repositories = profile.getRepositories();
             for (Repository repository : repositories)
             {
-               settingsRepos.add(new RemoteRepository.Builder(repository.getId(), repository.getLayout(), repository.getUrl()).build());
+               settingsRepos.add(new RemoteRepository.Builder(repository.getId(), repository.getLayout(), repository
+                        .getUrl()).build());
             }
          }
       }
@@ -140,7 +141,8 @@
       org.eclipse.aether.repository.Proxy result = null;
       if (proxy != null)
       {
-         Authentication auth = new AuthenticationBuilder().addUsername(proxy.getUsername()).addPassword(proxy.getPassword()).build();
+         Authentication auth = new AuthenticationBuilder().addUsername(proxy.getUsername())
+                  .addPassword(proxy.getPassword()).build();
          result = new org.eclipse.aether.repository.Proxy(proxy.getProtocol(), proxy.getHost(), proxy.getPort(), auth);
       }
       return result;
@@ -156,11 +158,7 @@
       return getUserHomeDir().getAbsolutePath();
    }
 
-<<<<<<< HEAD
-   public MavenRepositorySystemSession setupRepoSession(final RepositorySystem repoSystem, final Settings settings)
-=======
-   DefaultRepositorySystemSession setupRepoSession(final RepositorySystem repoSystem, final Settings settings)
->>>>>>> 38c4bb99
+   public DefaultRepositorySystemSession setupRepoSession(final RepositorySystem repoSystem, final Settings settings)
    {
       DefaultRepositorySystemSession session = MavenRepositorySystemUtils.newSession();
       session.setOffline(false);
