/*
 * Copyright 2012 Red Hat, Inc. and/or its affiliates.
 *
 * Licensed under the Eclipse Public License version 1.0, available at
 * http://www.eclipse.org/legal/epl-v10.html
 */

package org.jboss.forge.addon.maven.dependencies;

import java.util.ArrayList;
import java.util.HashSet;
import java.util.List;
import java.util.Set;

import javax.inject.Inject;

import org.apache.maven.settings.Settings;
import org.eclipse.aether.DefaultRepositorySystemSession;
import org.eclipse.aether.RepositorySystem;
import org.eclipse.aether.artifact.Artifact;
import org.eclipse.aether.collection.CollectRequest;
import org.eclipse.aether.collection.DependencyCollectionContext;
import org.eclipse.aether.collection.DependencyTraverser;
import org.eclipse.aether.graph.DependencyNode;
import org.eclipse.aether.repository.RemoteRepository;
import org.eclipse.aether.resolution.ArtifactDescriptorRequest;
import org.eclipse.aether.resolution.ArtifactDescriptorResult;
import org.eclipse.aether.resolution.ArtifactRequest;
import org.eclipse.aether.resolution.ArtifactResolutionException;
import org.eclipse.aether.resolution.ArtifactResult;
import org.eclipse.aether.resolution.DependencyRequest;
import org.eclipse.aether.resolution.DependencyResolutionException;
import org.eclipse.aether.resolution.DependencyResult;
import org.eclipse.aether.resolution.VersionRangeRequest;
import org.eclipse.aether.resolution.VersionRangeResult;
import org.eclipse.aether.util.graph.selector.ScopeDependencySelector;
import org.eclipse.aether.version.Version;
import org.jboss.forge.addon.dependencies.Coordinate;
import org.jboss.forge.addon.dependencies.Dependency;
import org.jboss.forge.addon.dependencies.DependencyException;
import org.jboss.forge.addon.dependencies.DependencyMetadata;
import org.jboss.forge.addon.dependencies.DependencyQuery;
import org.jboss.forge.addon.dependencies.DependencyResolver;
import org.jboss.forge.addon.dependencies.builder.CoordinateBuilder;
import org.jboss.forge.addon.dependencies.builder.DependencyBuilder;
import org.jboss.forge.addon.dependencies.builder.DependencyNodeBuilder;
import org.jboss.forge.addon.maven.MavenContainer;
import org.jboss.forge.addon.maven.MavenOperationException;
import org.jboss.forge.addon.maven.util.MavenConvertUtils;
import org.jboss.forge.addon.maven.util.MavenRepositories;
import org.jboss.forge.addon.resource.FileResource;
import org.jboss.forge.addon.resource.ResourceFactory;
import org.jboss.forge.furnace.services.Exported;
import org.jboss.forge.furnace.util.Predicate;
import org.jboss.forge.furnace.util.Strings;

@Exported
public class MavenDependencyResolver implements DependencyResolver
{
   private final MavenContainer container;
   private final ResourceFactory factory;

   public MavenDependencyResolver()
   {
      super();
      this.container = new MavenContainer();
      this.factory = new FileResourceFactory();
   }

   @Inject
   public MavenDependencyResolver(ResourceFactory factory, MavenContainer container)
   {
      super();
      this.container = container;
      this.factory = factory;
   }

   @Override
   public Set<Dependency> resolveDependencies(DependencyQuery query)
   {
      Set<Dependency> result = new HashSet<Dependency>();
      Predicate<Dependency> filter = query.getDependencyFilter();
      RepositorySystem system = container.getRepositorySystem();
      Settings settings = container.getSettings();

      DefaultRepositorySystemSession session = container.setupRepoSession(system, settings);

      Artifact queryArtifact = MavenConvertUtils.coordinateToMavenArtifact(query.getCoordinate());

      List<RemoteRepository> remoteRepos = MavenRepositories.getRemoteRepositories(container, settings, query);

      CollectRequest collectRequest = new CollectRequest(new org.eclipse.aether.graph.Dependency(queryArtifact,
               query.getScopeType()), remoteRepos);

      DependencyRequest request = new DependencyRequest(collectRequest, null);

      DependencyResult artifacts;
      try
      {
         artifacts = system.resolveDependencies(session, request);
      }
      catch (NullPointerException e)
      {
         throw new RuntimeException("Could not resolve dependencies from Query [" + query
                  + "] due to underlying exception", e);
      }
      catch (DependencyResolutionException e)
      {
         throw new RuntimeException(e);
      }
      DependencyNode root = artifacts.getRoot();
      for (DependencyNode node : root.getChildren())
      {
         Dependency d = MavenConvertUtils.convertToDependency(factory, node);
         if (filter == null || filter.accept(d))
         {
            result.add(d);
         }

      }
      return result;
   }

   @Override
   public List<Coordinate> resolveVersions(DependencyQuery query)
   {
      VersionRangeResult r = getVersions(query);
      List<Coordinate> result = new ArrayList<Coordinate>();
      Predicate<Dependency> filter = query.getDependencyFilter();
      for (Version v : r.getVersions())
      {
         CoordinateBuilder coord = CoordinateBuilder.create(query.getCoordinate()).setVersion(v.toString());
         DependencyBuilder versionedDep = DependencyBuilder.create().setCoordinate(coord);
         if (filter == null || filter.accept(versionedDep))
         {
            result.add(coord);
         }
      }
      return result;
   }

   /**
    * Returns the versions of a specific artifact
    * 
    * @param query
    * @return
    */
   VersionRangeResult getVersions(DependencyQuery query)
   {
      Coordinate dep = query.getCoordinate();
      try
      {
         String version = dep.getVersion();
         if (version == null || version.isEmpty())
         {
            dep = CoordinateBuilder.create(dep).setVersion("[,)");
         }
         else if (!version.matches("(\\(|\\[).*?(\\)|\\])"))
         {
            dep = CoordinateBuilder.create(dep).setVersion("[" + version + "]");
         }

         RepositorySystem maven = container.getRepositorySystem();
         Settings settings = container.getSettings();

<<<<<<< HEAD
         MavenRepositorySystemSession session = container.setupRepoSession(maven, settings);

         Artifact artifact = MavenConvertUtils.coordinateToMavenArtifact(dep);
=======
         DefaultRepositorySystemSession session = container.setupRepoSession(maven, settings);
         Artifact artifact = coordinateToMavenArtifact(dep);
>>>>>>> 3f278d1c

         List<RemoteRepository> remoteRepos = MavenRepositories.getRemoteRepositories(container, settings, query);

         VersionRangeRequest rangeRequest = new VersionRangeRequest(artifact, remoteRepos, null);

         VersionRangeResult rangeResult = maven.resolveVersionRange(session, rangeRequest);
         return rangeResult;
      }
      catch (Exception e)
      {
         throw new RuntimeException("Failed to look up versions for [" + dep + "]", e);
      }
   }

   @Override
   public Dependency resolveArtifact(DependencyQuery query)
   {
      RepositorySystem system = container.getRepositorySystem();
      Settings settings = container.getSettings();

      List<RemoteRepository> remoteRepos = MavenRepositories.getRemoteRepositories(container, settings, query);

<<<<<<< HEAD
      MavenRepositorySystemSession session = container.setupRepoSession(system, settings);

      Artifact queryArtifact = MavenConvertUtils.coordinateToMavenArtifact(query.getCoordinate());
=======
      DefaultRepositorySystemSession session = container.setupRepoSession(system, settings);
      Artifact queryArtifact = coordinateToMavenArtifact(query.getCoordinate());
>>>>>>> 3f278d1c
      ArtifactRequest request = new ArtifactRequest(queryArtifact, remoteRepos, null);
      try
      {
         ArtifactResult resolvedArtifact = system.resolveArtifact(session, request);
         Artifact artifact = resolvedArtifact.getArtifact();

         @SuppressWarnings("unchecked")
         FileResource<?> artifactResource = factory.create(FileResource.class, artifact.getFile());

         return DependencyBuilder.create()
                  .setArtifact(artifactResource)
                  .setGroupId(artifact.getGroupId())
                  .setArtifactId(artifact.getArtifactId())
                  .setClassifier(artifact.getClassifier())
                  .setPackaging(artifact.getExtension())
                  .setVersion(artifact.getBaseVersion());
      }
      catch (ArtifactResolutionException e)
      {
         throw new MavenOperationException(e);
      }
   }

   @Override
   public org.jboss.forge.addon.dependencies.DependencyNode resolveDependencyHierarchy(final DependencyQuery query)
   {
      try
      {
         RepositorySystem system = container.getRepositorySystem();
         Settings settings = container.getSettings();
         DefaultRepositorySystemSession session = container.setupRepoSession(system, settings);
         session.setDependencyTraverser(new DependencyTraverser()
         {
            @Override
            public boolean traverseDependency(org.eclipse.aether.graph.Dependency dependency)
            {
               if (query.getScopeType() != null)
                  return query.getScopeType().equals(dependency.getScope());
               else
                  return !"test".equals(dependency.getScope());
            }

            @Override
            public DependencyTraverser deriveChildTraverser(DependencyCollectionContext context)
            {
               return this;
            }
         });
         session.setDependencySelector(new ScopeDependencySelector("test"));

         final CoordinateBuilder coord = CoordinateBuilder.create(query.getCoordinate());
         Artifact queryArtifact = MavenConvertUtils.coordinateToMavenArtifact(coord);

<<<<<<< HEAD
         List<RemoteRepository> remoteRepos = MavenRepositories.getRemoteRepositories(container, settings, query);
         CollectRequest collectRequest = new CollectRequest(new org.sonatype.aether.graph.Dependency(queryArtifact,
=======
         List<RemoteRepository> remoteRepos = getRemoteRepositories(query, settings);
         CollectRequest collectRequest = new CollectRequest(new org.eclipse.aether.graph.Dependency(queryArtifact,
>>>>>>> 3f278d1c
                  null), remoteRepos);

         DependencyRequest dr = new DependencyRequest(collectRequest, null);

         DependencyResult result = system.resolveDependencies(session, dr);
         DependencyNodeBuilder hierarchy = MavenConvertUtils.toDependencyNode(factory, null, result.getRoot());
         return hierarchy;
      }
      catch (Exception e)
      {
         throw new DependencyException("Could not resolve dependencies for addon [" + query.getCoordinate() + "]", e);
      }
   }

   @Override
   public DependencyMetadata resolveDependencyMetadata(final DependencyQuery query)
   {
      try
      {
         if (Strings.isNullOrEmpty(query.getCoordinate().getVersion()))
         {
            throw new IllegalArgumentException("Dependency query coordinate version must be specified.");
         }

         RepositorySystem system = container.getRepositorySystem();
         Settings settings = container.getSettings();
<<<<<<< HEAD
         MavenRepositorySystemSession session = container.setupRepoSession(system, settings);

         Artifact artifact = MavenConvertUtils.coordinateToMavenArtifact(query.getCoordinate());
=======
         DefaultRepositorySystemSession session = container.setupRepoSession(system, settings);
         Artifact artifact = coordinateToMavenArtifact(query.getCoordinate());
>>>>>>> 3f278d1c

         List<RemoteRepository> mavenRepositories = MavenRepositories.getRemoteRepositories(container, settings, query);
         ArtifactDescriptorRequest ar = new ArtifactDescriptorRequest(artifact, mavenRepositories, null);
         ArtifactDescriptorResult results = system.readArtifactDescriptor(session, ar);

         Artifact a = results.getArtifact();
         Dependency d = DependencyBuilder.create().setArtifactId(a.getArtifactId()).setGroupId(a.getGroupId())
                  .setVersion(a.getBaseVersion());

         return new DependencyMetadataImpl(d, results);
      }
      catch (Exception e)
      {
         throw new DependencyException("Unable to resolve any artifacts for query [" + query + "]", e);
      }
   }
}<|MERGE_RESOLUTION|>--- conflicted
+++ resolved
@@ -163,14 +163,8 @@
          RepositorySystem maven = container.getRepositorySystem();
          Settings settings = container.getSettings();
 
-<<<<<<< HEAD
-         MavenRepositorySystemSession session = container.setupRepoSession(maven, settings);
-
+         DefaultRepositorySystemSession session = container.setupRepoSession(maven, settings);
          Artifact artifact = MavenConvertUtils.coordinateToMavenArtifact(dep);
-=======
-         DefaultRepositorySystemSession session = container.setupRepoSession(maven, settings);
-         Artifact artifact = coordinateToMavenArtifact(dep);
->>>>>>> 3f278d1c
 
          List<RemoteRepository> remoteRepos = MavenRepositories.getRemoteRepositories(container, settings, query);
 
@@ -193,14 +187,8 @@
 
       List<RemoteRepository> remoteRepos = MavenRepositories.getRemoteRepositories(container, settings, query);
 
-<<<<<<< HEAD
-      MavenRepositorySystemSession session = container.setupRepoSession(system, settings);
-
+      DefaultRepositorySystemSession session = container.setupRepoSession(system, settings);
       Artifact queryArtifact = MavenConvertUtils.coordinateToMavenArtifact(query.getCoordinate());
-=======
-      DefaultRepositorySystemSession session = container.setupRepoSession(system, settings);
-      Artifact queryArtifact = coordinateToMavenArtifact(query.getCoordinate());
->>>>>>> 3f278d1c
       ArtifactRequest request = new ArtifactRequest(queryArtifact, remoteRepos, null);
       try
       {
@@ -254,13 +242,8 @@
          final CoordinateBuilder coord = CoordinateBuilder.create(query.getCoordinate());
          Artifact queryArtifact = MavenConvertUtils.coordinateToMavenArtifact(coord);
 
-<<<<<<< HEAD
          List<RemoteRepository> remoteRepos = MavenRepositories.getRemoteRepositories(container, settings, query);
-         CollectRequest collectRequest = new CollectRequest(new org.sonatype.aether.graph.Dependency(queryArtifact,
-=======
-         List<RemoteRepository> remoteRepos = getRemoteRepositories(query, settings);
          CollectRequest collectRequest = new CollectRequest(new org.eclipse.aether.graph.Dependency(queryArtifact,
->>>>>>> 3f278d1c
                   null), remoteRepos);
 
          DependencyRequest dr = new DependencyRequest(collectRequest, null);
@@ -287,14 +270,9 @@
 
          RepositorySystem system = container.getRepositorySystem();
          Settings settings = container.getSettings();
-<<<<<<< HEAD
-         MavenRepositorySystemSession session = container.setupRepoSession(system, settings);
-
+
+         DefaultRepositorySystemSession session = container.setupRepoSession(system, settings);
          Artifact artifact = MavenConvertUtils.coordinateToMavenArtifact(query.getCoordinate());
-=======
-         DefaultRepositorySystemSession session = container.setupRepoSession(system, settings);
-         Artifact artifact = coordinateToMavenArtifact(query.getCoordinate());
->>>>>>> 3f278d1c
 
          List<RemoteRepository> mavenRepositories = MavenRepositories.getRemoteRepositories(container, settings, query);
          ArtifactDescriptorRequest ar = new ArtifactDescriptorRequest(artifact, mavenRepositories, null);
