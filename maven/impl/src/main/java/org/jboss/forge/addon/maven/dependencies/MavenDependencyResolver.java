/*
 * Copyright 2012 Red Hat, Inc. and/or its affiliates.
 *
 * Licensed under the Eclipse Public License version 1.0, available at
 * http://www.eclipse.org/legal/epl-v10.html
 */

package org.jboss.forge.addon.maven.dependencies;

import static org.jboss.forge.addon.maven.dependencies.MavenConvertUtils.convertToMavenRepos;
import static org.jboss.forge.addon.maven.dependencies.MavenConvertUtils.coordinateToMavenArtifact;

import java.util.ArrayList;
import java.util.Arrays;
import java.util.HashSet;
import java.util.List;
import java.util.Set;

import javax.inject.Inject;

import org.apache.maven.settings.Settings;
<<<<<<< HEAD
=======
import org.eclipse.aether.DefaultRepositorySystemSession;
import org.eclipse.aether.RepositorySystem;
import org.eclipse.aether.artifact.Artifact;
import org.eclipse.aether.collection.CollectRequest;
import org.eclipse.aether.collection.CollectResult;
import org.eclipse.aether.collection.DependencyCollectionContext;
import org.eclipse.aether.collection.DependencyTraverser;
import org.eclipse.aether.graph.DependencyNode;
import org.eclipse.aether.repository.RemoteRepository;
import org.eclipse.aether.resolution.ArtifactDescriptorRequest;
import org.eclipse.aether.resolution.ArtifactDescriptorResult;
import org.eclipse.aether.resolution.ArtifactRequest;
import org.eclipse.aether.resolution.ArtifactResolutionException;
import org.eclipse.aether.resolution.ArtifactResult;
import org.eclipse.aether.resolution.DependencyRequest;
import org.eclipse.aether.resolution.DependencyResolutionException;
import org.eclipse.aether.resolution.DependencyResult;
import org.eclipse.aether.resolution.VersionRangeRequest;
import org.eclipse.aether.resolution.VersionRangeResult;
import org.eclipse.aether.util.graph.selector.ScopeDependencySelector;
import org.eclipse.aether.version.Version;
import org.jboss.forge.addon.dependencies.AddonDependencyResolver;
>>>>>>> 38c4bb99
import org.jboss.forge.addon.dependencies.Coordinate;
import org.jboss.forge.addon.dependencies.Dependency;
import org.jboss.forge.addon.dependencies.DependencyException;
import org.jboss.forge.addon.dependencies.DependencyMetadata;
import org.jboss.forge.addon.dependencies.DependencyQuery;
import org.jboss.forge.addon.dependencies.DependencyRepository;
import org.jboss.forge.addon.dependencies.DependencyResolver;
import org.jboss.forge.addon.dependencies.builder.CoordinateBuilder;
import org.jboss.forge.addon.dependencies.builder.DependencyBuilder;
import org.jboss.forge.addon.dependencies.builder.DependencyNodeBuilder;
import org.jboss.forge.addon.resource.FileResource;
import org.jboss.forge.addon.resource.ResourceFactory;
import org.jboss.forge.furnace.services.Exported;
import org.jboss.forge.furnace.util.Predicate;
import org.jboss.forge.furnace.util.Strings;
<<<<<<< HEAD
import org.jboss.shrinkwrap.resolver.impl.maven.logging.LogTransferListener;
import org.sonatype.aether.RepositorySystem;
import org.sonatype.aether.artifact.Artifact;
import org.sonatype.aether.collection.CollectRequest;
import org.sonatype.aether.collection.DependencyCollectionContext;
import org.sonatype.aether.collection.DependencyTraverser;
import org.sonatype.aether.graph.DependencyNode;
import org.sonatype.aether.repository.RemoteRepository;
import org.sonatype.aether.resolution.ArtifactDescriptorRequest;
import org.sonatype.aether.resolution.ArtifactDescriptorResult;
import org.sonatype.aether.resolution.ArtifactRequest;
import org.sonatype.aether.resolution.ArtifactResolutionException;
import org.sonatype.aether.resolution.ArtifactResult;
import org.sonatype.aether.resolution.DependencyRequest;
import org.sonatype.aether.resolution.DependencyResolutionException;
import org.sonatype.aether.resolution.DependencyResult;
import org.sonatype.aether.resolution.VersionRangeRequest;
import org.sonatype.aether.resolution.VersionRangeResult;
import org.sonatype.aether.util.graph.selector.ScopeDependencySelector;
import org.sonatype.aether.version.Version;
=======
>>>>>>> 38c4bb99

@Exported
public class MavenDependencyResolver implements DependencyResolver
{
   private final MavenContainer container;
   private final ResourceFactory factory;

   public MavenDependencyResolver()
   {
      super();
      this.container = new MavenContainer();
      this.factory = new FileResourceFactory();
   }

   @Inject
   public MavenDependencyResolver(ResourceFactory factory, MavenContainer container)
   {
      super();
      this.container = container;
      this.factory = factory;
   }

   @Override
   public Set<Dependency> resolveDependencies(DependencyQuery query)
   {
      Set<Dependency> result = new HashSet<Dependency>();
      Predicate<Dependency> filter = query.getDependencyFilter();
      RepositorySystem system = container.getRepositorySystem();
      Settings settings = container.getSettings();

      DefaultRepositorySystemSession session = container.setupRepoSession(system, settings);

      Artifact queryArtifact = coordinateToMavenArtifact(query.getCoordinate());

      List<RemoteRepository> remoteRepos = getRemoteRepositories(query, settings);

      CollectRequest collectRequest = new CollectRequest(new org.eclipse.aether.graph.Dependency(queryArtifact,
               query.getScopeType()), remoteRepos);

      DependencyRequest request = new DependencyRequest(collectRequest, null);

      DependencyResult artifacts;
      try
      {
         artifacts = system.resolveDependencies(session, request);
      }
      catch (NullPointerException e)
      {
         throw new RuntimeException("Could not resolve dependencies from Query [" + query
                  + "] due to underlying exception", e);
      }
      catch (DependencyResolutionException e)
      {
         throw new RuntimeException(e);
      }
      DependencyNode root = artifacts.getRoot();
      for (DependencyNode node : root.getChildren())
      {
         Dependency d = MavenConvertUtils.convertToDependency(factory, node);
         if (filter == null || filter.accept(d))
         {
            result.add(d);
         }

      }
      return result;
   }

   @Override
   public List<Coordinate> resolveVersions(DependencyQuery query)
   {
      VersionRangeResult r = getVersions(query);
      List<Coordinate> result = new ArrayList<Coordinate>();
      Predicate<Dependency> filter = query.getDependencyFilter();
      for (Version v : r.getVersions())
      {
         CoordinateBuilder coord = CoordinateBuilder.create(query.getCoordinate()).setVersion(v.toString());
         DependencyBuilder versionedDep = DependencyBuilder.create().setCoordinate(coord);
         if (filter == null || filter.accept(versionedDep))
         {
            result.add(coord);
         }
      }
      return result;
   }

   /**
    * Returns the versions of a specific artifact
    * 
    * @param query
    * @return
    */
   VersionRangeResult getVersions(DependencyQuery query)
   {
      Coordinate dep = query.getCoordinate();
      try
      {
         String version = dep.getVersion();
         if (version == null || version.isEmpty())
         {
            dep = CoordinateBuilder.create(dep).setVersion("[,)");
         }
         else if (!version.matches("(\\(|\\[).*?(\\)|\\])"))
         {
            dep = CoordinateBuilder.create(dep).setVersion("[" + version + "]");
         }

         RepositorySystem maven = container.getRepositorySystem();
         Settings settings = container.getSettings();

         DefaultRepositorySystemSession session = container.setupRepoSession(maven, settings);
         Artifact artifact = coordinateToMavenArtifact(dep);

         List<RemoteRepository> remoteRepos = getRemoteRepositories(query, settings);

         VersionRangeRequest rangeRequest = new VersionRangeRequest(artifact, remoteRepos, null);

         VersionRangeResult rangeResult = maven.resolveVersionRange(session, rangeRequest);
         return rangeResult;
      }
      catch (Exception e)
      {
         throw new RuntimeException("Failed to look up versions for [" + dep + "]", e);
      }
   }

   @Override
   public Dependency resolveArtifact(DependencyQuery query)
   {
      RepositorySystem system = container.getRepositorySystem();
      Settings settings = container.getSettings();

      List<RemoteRepository> remoteRepos = getRemoteRepositories(query, settings);

      DefaultRepositorySystemSession session = container.setupRepoSession(system, settings);
      Artifact queryArtifact = coordinateToMavenArtifact(query.getCoordinate());
      ArtifactRequest request = new ArtifactRequest(queryArtifact, remoteRepos, null);
      try
      {
         ArtifactResult resolvedArtifact = system.resolveArtifact(session, request);
         Artifact artifact = resolvedArtifact.getArtifact();

         @SuppressWarnings("unchecked")
         FileResource<?> artifactResource = factory.create(FileResource.class, artifact.getFile());

         return DependencyBuilder.create()
                  .setArtifact(artifactResource)
                  .setGroupId(artifact.getGroupId())
                  .setArtifactId(artifact.getArtifactId())
                  .setClassifier(artifact.getClassifier())
                  .setPackaging(artifact.getExtension())
                  .setVersion(artifact.getBaseVersion());
      }
      catch (ArtifactResolutionException e)
      {
         throw new MavenOperationException(e);
      }
   }

   @Override
<<<<<<< HEAD
=======
   public org.jboss.forge.addon.dependencies.DependencyNode resolveAddonDependencyHierarchy(final DependencyQuery query)
   {
      try
      {
         RepositorySystem system = container.getRepositorySystem();
         Settings settings = container.getSettings();
         DefaultRepositorySystemSession session = container.setupRepoSession(system, settings);

         session.setDependencyTraverser(new DependencyTraverser()
         {
            @Override
            public boolean traverseDependency(org.eclipse.aether.graph.Dependency dependency)
            {
               boolean isForgeAddon = DependencyNodeUtil.FORGE_ADDON_CLASSIFIER.equals(dependency.getArtifact()
                        .getClassifier());
               // We don't want to traverse non-addons optional dependencies
               if (!isForgeAddon && dependency.isOptional())
               {
                  return false;
               }
               boolean shouldRecurse;
               if (query.getScopeType() != null)
               {
                  shouldRecurse = query.getScopeType().equals(dependency.getScope());
               }
               else
               {
                  shouldRecurse = !"test".equals(dependency.getScope());
               }
               return shouldRecurse;
            }

            @Override
            public DependencyTraverser deriveChildTraverser(DependencyCollectionContext context)
            {
               return this;
            }
         });
         session.setDependencySelector(new AddonDependencySelector());

         final CoordinateBuilder coord = CoordinateBuilder.create(query.getCoordinate());
         Artifact queryArtifact = coordinateToMavenArtifact(coord);

         List<RemoteRepository> remoteRepos = getRemoteRepositories(query, settings);
         CollectRequest collectRequest = new CollectRequest(new org.eclipse.aether.graph.Dependency(queryArtifact,
                  null), remoteRepos);

         CollectResult result = system.collectDependencies(session, collectRequest);
         DependencyNodeBuilder hierarchy = MavenConvertUtils.toDependencyNode(factory, null, result.getRoot());
         return hierarchy;
      }
      catch (Exception e)
      {
         throw new DependencyException("Could not resolve dependencies for addon [" + query.getCoordinate() + "]", e);
      }
   }

   @Override
>>>>>>> 38c4bb99
   public org.jboss.forge.addon.dependencies.DependencyNode resolveDependencyHierarchy(final DependencyQuery query)
   {
      try
      {
         RepositorySystem system = container.getRepositorySystem();
         Settings settings = container.getSettings();
         DefaultRepositorySystemSession session = container.setupRepoSession(system, settings);
         session.setDependencyTraverser(new DependencyTraverser()
         {
            @Override
            public boolean traverseDependency(org.eclipse.aether.graph.Dependency dependency)
            {
               if (query.getScopeType() != null)
                  return query.getScopeType().equals(dependency.getScope());
               else
                  return !"test".equals(dependency.getScope());
            }

            @Override
            public DependencyTraverser deriveChildTraverser(DependencyCollectionContext context)
            {
               return this;
            }
         });
         session.setDependencySelector(new ScopeDependencySelector("test"));

         final CoordinateBuilder coord = CoordinateBuilder.create(query.getCoordinate());
         Artifact queryArtifact = coordinateToMavenArtifact(coord);

         List<RemoteRepository> remoteRepos = getRemoteRepositories(query, settings);
         CollectRequest collectRequest = new CollectRequest(new org.eclipse.aether.graph.Dependency(queryArtifact,
                  null), remoteRepos);

         DependencyRequest dr = new DependencyRequest(collectRequest, null);

         DependencyResult result = system.resolveDependencies(session, dr);
         DependencyNodeBuilder hierarchy = MavenConvertUtils.toDependencyNode(factory, null, result.getRoot());
         return hierarchy;
      }
      catch (Exception e)
      {
         throw new DependencyException("Could not resolve dependencies for addon [" + query.getCoordinate() + "]", e);
      }
   }

   @Override
   public DependencyMetadata resolveDependencyMetadata(final DependencyQuery query)
   {
      try
      {
         if (Strings.isNullOrEmpty(query.getCoordinate().getVersion()))
         {
            throw new IllegalArgumentException("Dependency query coordinate version must be specified.");
         }

         RepositorySystem system = container.getRepositorySystem();
         Settings settings = container.getSettings();
         DefaultRepositorySystemSession session = container.setupRepoSession(system, settings);
         Artifact artifact = coordinateToMavenArtifact(query.getCoordinate());

         List<RemoteRepository> mavenRepositories = getRemoteRepositories(query, settings);
         ArtifactDescriptorRequest ar = new ArtifactDescriptorRequest(artifact, mavenRepositories, null);
         ArtifactDescriptorResult results = system.readArtifactDescriptor(session, ar);

         Artifact a = results.getArtifact();
         Dependency d = DependencyBuilder.create().setArtifactId(a.getArtifactId()).setGroupId(a.getGroupId())
                  .setVersion(a.getBaseVersion());

         return new DependencyMetadataImpl(d, results);
      }
      catch (Exception e)
      {
         throw new DependencyException("Unable to resolve any artifacts for query [" + query + "]", e);
      }
   }

   private List<RemoteRepository> getRemoteRepositories(DependencyQuery query, Settings settings)
   {
      List<RemoteRepository> remoteRepos = convertToMavenRepos(query.getDependencyRepositories(), settings);
      if (remoteRepos.isEmpty())
         remoteRepos = convertToMavenRepos(
                  Arrays.asList(new DependencyRepository("central", "http://repo1.maven.org/maven2")),
                  settings);
      remoteRepos.addAll(container.getEnabledRepositoriesFromProfile(settings));
      return remoteRepos;
   }
}<|MERGE_RESOLUTION|>--- conflicted
+++ resolved
@@ -19,13 +19,10 @@
 import javax.inject.Inject;
 
 import org.apache.maven.settings.Settings;
-<<<<<<< HEAD
-=======
 import org.eclipse.aether.DefaultRepositorySystemSession;
 import org.eclipse.aether.RepositorySystem;
 import org.eclipse.aether.artifact.Artifact;
 import org.eclipse.aether.collection.CollectRequest;
-import org.eclipse.aether.collection.CollectResult;
 import org.eclipse.aether.collection.DependencyCollectionContext;
 import org.eclipse.aether.collection.DependencyTraverser;
 import org.eclipse.aether.graph.DependencyNode;
@@ -42,8 +39,6 @@
 import org.eclipse.aether.resolution.VersionRangeResult;
 import org.eclipse.aether.util.graph.selector.ScopeDependencySelector;
 import org.eclipse.aether.version.Version;
-import org.jboss.forge.addon.dependencies.AddonDependencyResolver;
->>>>>>> 38c4bb99
 import org.jboss.forge.addon.dependencies.Coordinate;
 import org.jboss.forge.addon.dependencies.Dependency;
 import org.jboss.forge.addon.dependencies.DependencyException;
@@ -59,29 +54,6 @@
 import org.jboss.forge.furnace.services.Exported;
 import org.jboss.forge.furnace.util.Predicate;
 import org.jboss.forge.furnace.util.Strings;
-<<<<<<< HEAD
-import org.jboss.shrinkwrap.resolver.impl.maven.logging.LogTransferListener;
-import org.sonatype.aether.RepositorySystem;
-import org.sonatype.aether.artifact.Artifact;
-import org.sonatype.aether.collection.CollectRequest;
-import org.sonatype.aether.collection.DependencyCollectionContext;
-import org.sonatype.aether.collection.DependencyTraverser;
-import org.sonatype.aether.graph.DependencyNode;
-import org.sonatype.aether.repository.RemoteRepository;
-import org.sonatype.aether.resolution.ArtifactDescriptorRequest;
-import org.sonatype.aether.resolution.ArtifactDescriptorResult;
-import org.sonatype.aether.resolution.ArtifactRequest;
-import org.sonatype.aether.resolution.ArtifactResolutionException;
-import org.sonatype.aether.resolution.ArtifactResult;
-import org.sonatype.aether.resolution.DependencyRequest;
-import org.sonatype.aether.resolution.DependencyResolutionException;
-import org.sonatype.aether.resolution.DependencyResult;
-import org.sonatype.aether.resolution.VersionRangeRequest;
-import org.sonatype.aether.resolution.VersionRangeResult;
-import org.sonatype.aether.util.graph.selector.ScopeDependencySelector;
-import org.sonatype.aether.version.Version;
-=======
->>>>>>> 38c4bb99
 
 @Exported
 public class MavenDependencyResolver implements DependencyResolver
@@ -242,67 +214,6 @@
    }
 
    @Override
-<<<<<<< HEAD
-=======
-   public org.jboss.forge.addon.dependencies.DependencyNode resolveAddonDependencyHierarchy(final DependencyQuery query)
-   {
-      try
-      {
-         RepositorySystem system = container.getRepositorySystem();
-         Settings settings = container.getSettings();
-         DefaultRepositorySystemSession session = container.setupRepoSession(system, settings);
-
-         session.setDependencyTraverser(new DependencyTraverser()
-         {
-            @Override
-            public boolean traverseDependency(org.eclipse.aether.graph.Dependency dependency)
-            {
-               boolean isForgeAddon = DependencyNodeUtil.FORGE_ADDON_CLASSIFIER.equals(dependency.getArtifact()
-                        .getClassifier());
-               // We don't want to traverse non-addons optional dependencies
-               if (!isForgeAddon && dependency.isOptional())
-               {
-                  return false;
-               }
-               boolean shouldRecurse;
-               if (query.getScopeType() != null)
-               {
-                  shouldRecurse = query.getScopeType().equals(dependency.getScope());
-               }
-               else
-               {
-                  shouldRecurse = !"test".equals(dependency.getScope());
-               }
-               return shouldRecurse;
-            }
-
-            @Override
-            public DependencyTraverser deriveChildTraverser(DependencyCollectionContext context)
-            {
-               return this;
-            }
-         });
-         session.setDependencySelector(new AddonDependencySelector());
-
-         final CoordinateBuilder coord = CoordinateBuilder.create(query.getCoordinate());
-         Artifact queryArtifact = coordinateToMavenArtifact(coord);
-
-         List<RemoteRepository> remoteRepos = getRemoteRepositories(query, settings);
-         CollectRequest collectRequest = new CollectRequest(new org.eclipse.aether.graph.Dependency(queryArtifact,
-                  null), remoteRepos);
-
-         CollectResult result = system.collectDependencies(session, collectRequest);
-         DependencyNodeBuilder hierarchy = MavenConvertUtils.toDependencyNode(factory, null, result.getRoot());
-         return hierarchy;
-      }
-      catch (Exception e)
-      {
-         throw new DependencyException("Could not resolve dependencies for addon [" + query.getCoordinate() + "]", e);
-      }
-   }
-
-   @Override
->>>>>>> 38c4bb99
    public org.jboss.forge.addon.dependencies.DependencyNode resolveDependencyHierarchy(final DependencyQuery query)
    {
       try
