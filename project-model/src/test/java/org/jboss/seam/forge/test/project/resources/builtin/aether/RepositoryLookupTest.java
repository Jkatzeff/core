--- conflicted
+++ resolved
@@ -58,12 +58,7 @@
    @Inject
    private RepositoryLookup repo;
 
-<<<<<<< HEAD
-   @Test
-   @Ignore
-=======
    @Test @Ignore
->>>>>>> 7b278d26
    public void testLookup()
    {
       // FIXME this is not reaching out to external repos
