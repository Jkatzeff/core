/*
 * JBoss, Home of Professional Open Source
 * Copyright 2011, Red Hat, Inc., and individual contributors
 * by the @authors tag. See the copyright.txt in the distribution for a
 * full listing of individual contributors.
 *
 * This is free software; you can redistribute it and/or modify it
 * under the terms of the GNU Lesser General Public License as
 * published by the Free Software Foundation; either version 2.1 of
 * the License, or (at your option) any later version.
 *
 * This software is distributed in the hope that it will be useful,
 * but WITHOUT ANY WARRANTY; without even the implied warranty of
 * MERCHANTABILITY or FITNESS FOR A PARTICULAR PURPOSE. See the GNU
 * Lesser General Public License for more details.
 *
 * You should have received a copy of the GNU Lesser General Public
 * License along with this software; if not, write to the Free
 * Software Foundation, Inc., 51 Franklin St, Fifth Floor, Boston, MA
 * 02110-1301 USA, or see the FSF site: http://www.fsf.org.
 */
package org.jboss.seam.forge.test.project.resources.builtin.aether;

import org.jboss.arquillian.api.Deployment;
import org.jboss.arquillian.junit.Arquillian;
import org.jboss.seam.forge.project.Project;
import org.jboss.seam.forge.project.dependencies.DependencyRepositoryImpl;
import org.jboss.seam.forge.project.resources.builtin.aether.RepositoryLookup;
import org.jboss.shrinkwrap.api.ArchivePaths;
import org.jboss.shrinkwrap.api.ShrinkWrap;
import org.jboss.shrinkwrap.api.asset.ByteArrayAsset;
import org.jboss.shrinkwrap.api.spec.JavaArchive;
import org.junit.Ignore;
import org.junit.Test;
import org.junit.runner.RunWith;

import javax.inject.Inject;
import java.util.List;

import static org.junit.Assert.assertFalse;

/**
 * @author <a href="mailto:lincolnbaxter@gmail.com">Lincoln Baxter, III</a>
 * 
 */
@RunWith(Arquillian.class)
public class RepositoryLookupTest
{

   @Deployment
   public static JavaArchive createTestArchive()
   {
      return ShrinkWrap.create(JavaArchive.class)
               .addPackages(true, Project.class.getPackage())
               .addManifestResource(new ByteArrayAsset("<beans/>".getBytes()), ArchivePaths.create("beans.xml"));
   }

   @Inject
   private RepositoryLookup repo;

<<<<<<< HEAD
   @Test @Ignore
=======
   @Test
   @Ignore
>>>>>>> 2c9596ec
   public void testLookup()
   {
      // FIXME this is not reaching out to external repos
      List<String> versions = repo.getAvailableVersions("com.ocpsoft:prettyfaces-jsf2:[0,)",
               new DependencyRepositoryImpl("central",
                        "http://repo1.maven.org/maven2/"));
      assertFalse(versions.isEmpty());
   }

}<|MERGE_RESOLUTION|>--- conflicted
+++ resolved
@@ -30,7 +30,6 @@
 import org.jboss.shrinkwrap.api.ShrinkWrap;
 import org.jboss.shrinkwrap.api.asset.ByteArrayAsset;
 import org.jboss.shrinkwrap.api.spec.JavaArchive;
-import org.junit.Ignore;
 import org.junit.Test;
 import org.junit.runner.RunWith;
 
@@ -58,12 +57,7 @@
    @Inject
    private RepositoryLookup repo;
 
-<<<<<<< HEAD
-   @Test @Ignore
-=======
    @Test
-   @Ignore
->>>>>>> 2c9596ec
    public void testLookup()
    {
       // FIXME this is not reaching out to external repos
