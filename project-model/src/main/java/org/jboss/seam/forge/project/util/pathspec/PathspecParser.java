--- conflicted
+++ resolved
@@ -62,14 +62,10 @@
             break;
 
          default:
-<<<<<<< HEAD
-            if (read() == '.') continue;
-=======
             if (read() == '.')
             {
                continue;
             }
->>>>>>> f76324f1
             boolean first = --cursor == 0;
             tk = capture();
 
