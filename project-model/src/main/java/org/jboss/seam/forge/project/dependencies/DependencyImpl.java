/*
 * JBoss, Home of Professional Open Source
 * Copyright 2010, Red Hat, Inc., and individual contributors
 * by the @authors tag. See the copyright.txt in the distribution for a
 * full listing of individual contributors.
 *
 * This is free software; you can redistribute it and/or modify it
 * under the terms of the GNU Lesser General Public License as
 * published by the Free Software Foundation; either version 2.1 of
 * the License, or (at your option) any later version.
 *
 * This software is distributed in the hope that it will be useful,
 * but WITHOUT ANY WARRANTY; without even the implied warranty of
 * MERCHANTABILITY or FITNESS FOR A PARTICULAR PURPOSE. See the GNU
 * Lesser General Public License for more details.
 *
 * You should have received a copy of the GNU Lesser General Public
 * License along with this software; if not, write to the Free
 * Software Foundation, Inc., 51 Franklin St, Fifth Floor, Boston, MA
 * 02110-1301 USA, or see the FSF site: http://www.fsf.org.
 */

package org.jboss.seam.forge.project.dependencies;

import org.jboss.seam.forge.project.PackagingType;

import java.util.ArrayList;
import java.util.List;

/**
 * This class is internal; instead use {@link DependencyBuilder} for {@link Dependency} creation & instantiation.
 * 
 * @author <a href="mailto:lincolnbaxter@gmail.com">Lincoln Baxter, III</a>
 */
public class DependencyImpl implements Dependency
{
   private String scopeType;
   private String version;
   private String groupId;
   private String artifactId;
   private String packagingType;
   private List<Dependency> excludedDependencies = new ArrayList<Dependency>();

   DependencyImpl()
   {
   }

   @Override
   public String getArtifactId()
   {
      return artifactId;
   }

   @Override
   public String getGroupId()
   {
      return groupId;
   }

   @Override
   public String getVersion()
   {
      return version;
   }

   @Override
   public String getScopeType()
   {
      return scopeType;
   }

   @Override
   public PackagingType getPackagingTypeEnum()
   {
      return PackagingType.from(getPackagingType());
   }

   @Override
   public ScopeType getScopeTypeEnum()
   {
      return ScopeType.from(getScopeType());
   }

   public void setScopeType(final ScopeType scope)
   {
      this.scopeType = (scope == null ? null : scope.getScope());
   }

   public void setScopeType(final String type)
   {
      scopeType = type;
   }

   public void setVersion(final String version)
   {
      this.version = version;
   }

   public void setGroupId(final String groupId)
   {
      this.groupId = groupId;
   }

   public void setArtifactId(final String artifactId)
   {
      this.artifactId = artifactId;
   }

   @Override
   public List<Dependency> getExcludedDependencies()
   {
      return excludedDependencies;
   }

   public void setExcludedDependencies(final List<Dependency> excludedDependencies)
   {
      this.excludedDependencies = excludedDependencies;
   }

   public String getPackagingType()
   {
      return packagingType;
   }

   public void setPackagingType(final PackagingType packagingType)
   {
      this.packagingType = (packagingType == null ? null : packagingType.getType());
   }

   public void setPackagingType(final String type)
   {
      packagingType = type;
   }

   @Override
   public String toString()
   {
      return DependencyBuilder.toString(this);
   }

   @Override
   public int hashCode()
   {
      final int prime = 31;
      int result = 1;
      result = prime * result + ((artifactId == null) ? 0 : artifactId.hashCode());
      result = prime * result + ((excludedDependencies == null) ? 0 : excludedDependencies.hashCode());
      result = prime * result + ((groupId == null) ? 0 : groupId.hashCode());
      result = prime * result + ((packagingType == null) ? 0 : packagingType.hashCode());
      result = prime * result + ((scopeType == null) ? 0 : scopeType.hashCode());
      result = prime * result + ((version == null) ? 0 : version.hashCode());
      return result;
   }

   @Override
   public boolean equals(Object o)
   {
<<<<<<< HEAD
      if (this == obj)
         return true;
      if (obj == null)
         return false;
      if (getClass() != obj.getClass())
         return false;
      DependencyImpl other = (DependencyImpl) obj;
      if (artifactId == null)
      {
         if (other.artifactId != null)
            return false;
      }
      else if (!artifactId.equals(other.artifactId))
         return false;
      if (excludedDependencies == null)
      {
         if (other.excludedDependencies != null)
            return false;
      }
      else if (!excludedDependencies.equals(other.excludedDependencies))
         return false;
      if (groupId == null)
      {
         if (other.groupId != null)
            return false;
      }
      else if (!groupId.equals(other.groupId))
         return false;
      if (packagingType == null)
      {
         if (other.packagingType != null)
            return false;
      }
      else if (!packagingType.equals(other.packagingType))
         return false;
      if (scopeType == null)
      {
         if (other.scopeType != null)
            return false;
      }
      else if (!scopeType.equals(other.scopeType))
         return false;
      if (version == null)
      {
         if (other.version != null)
            return false;
      }
      else if (!version.equals(other.version))
         return false;
      return true;
=======
      if (this == o)
      {
         return true;
      }
      if (!(o instanceof DependencyImpl))
      {
         return false;
      }

      DependencyImpl that = (DependencyImpl) o;

      return !(artifactId != null ? !artifactId.equals(that.artifactId) : that.artifactId != null) &&
            !(excludedDependencies != null ? !excludedDependencies.equals(that.excludedDependencies) : that.excludedDependencies != null) &&
            !(groupId != null ? !groupId.equals(that.groupId) : that.groupId != null) &&
            !(packagingType != null ? !packagingType.equals(that.packagingType) : that.packagingType != null) &&
            !(scopeType != null ? !scopeType.equals(that.scopeType) : that.scopeType != null) &&
            !(version != null ? !version.equals(that.version) : that.version != null);

>>>>>>> 7b278d26
   }



}<|MERGE_RESOLUTION|>--- conflicted
+++ resolved
@@ -155,58 +155,6 @@
    @Override
    public boolean equals(Object o)
    {
-<<<<<<< HEAD
-      if (this == obj)
-         return true;
-      if (obj == null)
-         return false;
-      if (getClass() != obj.getClass())
-         return false;
-      DependencyImpl other = (DependencyImpl) obj;
-      if (artifactId == null)
-      {
-         if (other.artifactId != null)
-            return false;
-      }
-      else if (!artifactId.equals(other.artifactId))
-         return false;
-      if (excludedDependencies == null)
-      {
-         if (other.excludedDependencies != null)
-            return false;
-      }
-      else if (!excludedDependencies.equals(other.excludedDependencies))
-         return false;
-      if (groupId == null)
-      {
-         if (other.groupId != null)
-            return false;
-      }
-      else if (!groupId.equals(other.groupId))
-         return false;
-      if (packagingType == null)
-      {
-         if (other.packagingType != null)
-            return false;
-      }
-      else if (!packagingType.equals(other.packagingType))
-         return false;
-      if (scopeType == null)
-      {
-         if (other.scopeType != null)
-            return false;
-      }
-      else if (!scopeType.equals(other.scopeType))
-         return false;
-      if (version == null)
-      {
-         if (other.version != null)
-            return false;
-      }
-      else if (!version.equals(other.version))
-         return false;
-      return true;
-=======
       if (this == o)
       {
          return true;
@@ -225,7 +173,6 @@
             !(scopeType != null ? !scopeType.equals(that.scopeType) : that.scopeType != null) &&
             !(version != null ? !version.equals(that.version) : that.version != null);
 
->>>>>>> 7b278d26
    }
 
 
