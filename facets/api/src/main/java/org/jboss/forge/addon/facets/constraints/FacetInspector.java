/*
 * Copyright 2013 Red Hat, Inc. and/or its affiliates.
 *
 * Licensed under the Eclipse Public License version 1.0, available at
 * http://www.eclipse.org/legal/epl-v10.html
 */

package org.jboss.forge.addon.facets.constraints;

import java.util.LinkedHashSet;
import java.util.Set;

import org.jboss.forge.addon.facets.Facet;
import org.jboss.forge.addon.facets.Faceted;
import org.jboss.forge.furnace.util.Annotations;

/**
 * Used to inspect types that may or may not depend on {@link Facet}s or packaging types.
 * 
 * @author <a href="mailto:lincolnbaxter@gmail.com">Lincoln Baxter, III</a>
 */
public abstract class FacetInspector
{
   /**
    * Inspect the given {@link Class} for any dependencies to {@link Facet} types.
    */
   @SuppressWarnings("unchecked")
   public static <FACETEDTYPE extends Faceted<FACETTYPE>, FACETTYPE extends Facet<FACETEDTYPE>> Set<Class<FACETTYPE>> getRequiredFacets(
            final Class<FACETTYPE> inspectedType)
   {
      Set<Class<FACETTYPE>> result = new LinkedHashSet<Class<FACETTYPE>>();

      if (Annotations.isAnnotationPresent(inspectedType, RequiresFacet.class))
      {
         RequiresFacet requires = Annotations.getAnnotation(inspectedType, RequiresFacet.class);
         if (requires.value() != null)
         {
            for (Class<? extends Facet<?>> facetType : requires.value())
            {
               if (Facet.class.isAssignableFrom(facetType) && !facetType.isAssignableFrom(inspectedType))
                  result.add((Class<FACETTYPE>) facetType);
            }
         }
      }

      return result;
   }

<<<<<<< HEAD
=======
   public static <FACETEDTYPE extends Faceted<FACETTYPE>, FACETTYPE extends Facet<FACETEDTYPE>> Set<Class<FACETTYPE>> getAllRequiredFacets(
            final Class<FACETTYPE> inspectedType)
   {
      Set<Class<FACETTYPE>> seen = new LinkedHashSet<Class<FACETTYPE>>();
      return getAllRequiredFacets(seen, inspectedType);
   }

   private static <FACETEDTYPE extends Faceted<FACETTYPE>, FACETTYPE extends Facet<FACETEDTYPE>> Set<Class<FACETTYPE>> getAllRequiredFacets(
            Set<Class<FACETTYPE>> seen, final Class<FACETTYPE> inspectedType)
   {
      Set<Class<FACETTYPE>> result = new LinkedHashSet<Class<FACETTYPE>>();
      Set<Class<FACETTYPE>> requirements = getRequiredFacets(inspectedType);

      for (Class<FACETTYPE> requiredType : requirements)
      {
         if (!seen.contains(requiredType))
         {
            seen.add(requiredType);
            result.addAll(getAllRequiredFacets(seen, requiredType));
         }
      }

      result.addAll(requirements);
      return result;
   }

>>>>>>> a1373b68
   public static <FACETEDTYPE extends Faceted<?>, FACETTYPE extends Facet<FACETEDTYPE>> boolean isConstraintSatisfied(
            Faceted<FACETTYPE> faceted, Set<Class<FACETTYPE>> requiredFacets)
   {
      boolean constraintsSatisfied = true;
      for (Class<FACETTYPE> type : requiredFacets)
      {
         if (!faceted.hasFacet(type))
         {
            constraintsSatisfied = false;
            break;
         }
      }
      return constraintsSatisfied;
   }

<<<<<<< HEAD
=======
   public static <FACETEDTYPE extends Faceted<FACETTYPE>, FACETTYPE extends Facet<FACETEDTYPE>> boolean hasCircularConstraints(
            Class<FACETTYPE> inspectedType)
   {
      Set<Class<FACETTYPE>> allRequiredFacets = getAllRequiredFacets(inspectedType);
      for (Class<FACETTYPE> requirement : allRequiredFacets)
      {
         for (Class<FACETTYPE> subrequirement : getAllRequiredFacets(requirement))
         {
            if (subrequirement.isAssignableFrom(requirement))
               return true;
         }
      }
      return false;
   }
>>>>>>> a1373b68
}<|MERGE_RESOLUTION|>--- conflicted
+++ resolved
@@ -46,8 +46,6 @@
       return result;
    }
 
-<<<<<<< HEAD
-=======
    public static <FACETEDTYPE extends Faceted<FACETTYPE>, FACETTYPE extends Facet<FACETEDTYPE>> Set<Class<FACETTYPE>> getAllRequiredFacets(
             final Class<FACETTYPE> inspectedType)
    {
@@ -74,7 +72,6 @@
       return result;
    }
 
->>>>>>> a1373b68
    public static <FACETEDTYPE extends Faceted<?>, FACETTYPE extends Facet<FACETEDTYPE>> boolean isConstraintSatisfied(
             Faceted<FACETTYPE> faceted, Set<Class<FACETTYPE>> requiredFacets)
    {
@@ -90,8 +87,6 @@
       return constraintsSatisfied;
    }
 
-<<<<<<< HEAD
-=======
    public static <FACETEDTYPE extends Faceted<FACETTYPE>, FACETTYPE extends Facet<FACETEDTYPE>> boolean hasCircularConstraints(
             Class<FACETTYPE> inspectedType)
    {
@@ -106,5 +101,4 @@
       }
       return false;
    }
->>>>>>> a1373b68
 }