--- conflicted
+++ resolved
@@ -20,20 +20,12 @@
  * @see {@link AbstractFacet}
  */
 @Exported
-<<<<<<< HEAD
 public interface Facet<FACETEDTYPE extends Faceted<?>>
-=======
-public interface Facet<FACETED extends Faceted<?>>
->>>>>>> 2da9ea3d
 {
    /**
     * Return the {@link Faceted} instance on which this {@link Facet} operates.
     */
-<<<<<<< HEAD
    FACETEDTYPE getFaceted();
-=======
-   FACETED getOrigin();
->>>>>>> 2da9ea3d
 
    /**
     * Perform necessary setup for this {@link Facet} to be considered installed in the given {@link Faceted} instance.
