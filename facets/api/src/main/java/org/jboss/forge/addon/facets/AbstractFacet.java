/*
 * Copyright 2012 Red Hat, Inc. and/or its affiliates.
 *
 * Licensed under the Eclipse Public License version 1.0, available at
 * http://www.eclipse.org/legal/epl-v10.html
 */
package org.jboss.forge.addon.facets;

/**
 * A base convenience {@link Facet} abstract class.
 * 
 * @param <FACETEDTYPE> The {@link Faceted} type to which this {@link Facet} may attach.
 * 
 * @author <a href="mailto:lincolnbaxter@gmail.com">Lincoln Baxter, III</a>, <a
 *         href="http://community.jboss.org/people/kenfinni">Ken Finnigan</a>
 */
<<<<<<< HEAD
public abstract class AbstractFacet<FACETEDTYPE extends Faceted<?>> implements MutableFacet<FACETEDTYPE>
=======
public abstract class AbstractFacet<FACETED extends Faceted<?>> implements Facet<FACETED>, MutableOrigin<FACETED>
>>>>>>> 2da9ea3d
{
   protected FACETED origin;

   @Override
<<<<<<< HEAD
   public FACETEDTYPE getFaceted()
=======
   public FACETED getOrigin()
>>>>>>> 2da9ea3d
   {
      return this.origin;
   }

   /**
    * Set the <FACETED> origin on which this {@link Facet} will operate.
    */
   @Override
<<<<<<< HEAD
   public void setFaceted(FACETEDTYPE origin)
=======
   public void setOrigin(FACETED origin)
>>>>>>> 2da9ea3d
   {
      this.origin = origin;
   }

   @Override
   public boolean uninstall()
   {
      return false;
   }

   /**
    * Facet instances are the same if they are registered to the same project.
    */
   @Override
   public int hashCode()
   {
      final int prime = 31;
      int result = 1;
      result = (prime * result) + ((origin == null) ? 0 : origin.hashCode());
      return result;
   }

   @Override
   public boolean equals(final Object obj)
   {
      if (this == obj)
         return true;
      if (obj == null)
         return false;
      if (getClass() != obj.getClass())
         return false;
      AbstractFacet<?> other = (AbstractFacet<?>) obj;
      if (origin == null)
      {
         if (other.origin != null)
            return false;
      }
      else if (!origin.equals(other.origin))
         return false;
      return true;
   }

}<|MERGE_RESOLUTION|>--- conflicted
+++ resolved
@@ -14,20 +14,12 @@
  * @author <a href="mailto:lincolnbaxter@gmail.com">Lincoln Baxter, III</a>, <a
  *         href="http://community.jboss.org/people/kenfinni">Ken Finnigan</a>
  */
-<<<<<<< HEAD
 public abstract class AbstractFacet<FACETEDTYPE extends Faceted<?>> implements MutableFacet<FACETEDTYPE>
-=======
-public abstract class AbstractFacet<FACETED extends Faceted<?>> implements Facet<FACETED>, MutableOrigin<FACETED>
->>>>>>> 2da9ea3d
 {
-   protected FACETED origin;
+   protected FACETEDTYPE origin;
 
    @Override
-<<<<<<< HEAD
    public FACETEDTYPE getFaceted()
-=======
-   public FACETED getOrigin()
->>>>>>> 2da9ea3d
    {
       return this.origin;
    }
@@ -36,11 +28,7 @@
     * Set the <FACETED> origin on which this {@link Facet} will operate.
     */
    @Override
-<<<<<<< HEAD
    public void setFaceted(FACETEDTYPE origin)
-=======
-   public void setOrigin(FACETED origin)
->>>>>>> 2da9ea3d
    {
       this.origin = origin;
    }
