--- conflicted
+++ resolved
@@ -21,20 +21,9 @@
  */
 package org.jboss.seam.forge.dev.java;
 
-import java.io.FileNotFoundException;
-import java.io.InputStream;
-import java.util.Arrays;
-import java.util.Map.Entry;
-
-import javax.inject.Inject;
-import javax.inject.Named;
-
 import org.jboss.seam.forge.parser.JavaParser;
 import org.jboss.seam.forge.parser.java.JavaClass;
-<<<<<<< HEAD
-=======
 import org.jboss.seam.forge.parser.java.JavaSource;
->>>>>>> e0091150
 import org.jboss.seam.forge.parser.java.SyntaxError;
 import org.jboss.seam.forge.parser.java.util.Strings;
 import org.jboss.seam.forge.project.Project;
@@ -44,15 +33,15 @@
 import org.jboss.seam.forge.shell.PromptType;
 import org.jboss.seam.forge.shell.ShellPrintWriter;
 import org.jboss.seam.forge.shell.ShellPrompt;
-import org.jboss.seam.forge.shell.plugins.Command;
-import org.jboss.seam.forge.shell.plugins.Current;
-import org.jboss.seam.forge.shell.plugins.DefaultCommand;
-import org.jboss.seam.forge.shell.plugins.Option;
-import org.jboss.seam.forge.shell.plugins.PipeIn;
-import org.jboss.seam.forge.shell.plugins.PipeOut;
-import org.jboss.seam.forge.shell.plugins.Plugin;
-import org.jboss.seam.forge.shell.plugins.ResourceScope;
+import org.jboss.seam.forge.shell.plugins.*;
 import org.jboss.seam.forge.shell.util.ShellColor;
+
+import javax.inject.Inject;
+import javax.inject.Named;
+import java.io.FileNotFoundException;
+import java.io.InputStream;
+import java.util.Arrays;
+import java.util.Map.Entry;
 
 /**
  * @author <a href="mailto:lincolnbaxter@gmail.com">Lincoln Baxter, III</a>
@@ -99,8 +88,6 @@
             @Option(required = false,
                      help = "the class definition: surround with quotes",
                      description = "class definition") final String... def) throws FileNotFoundException
-<<<<<<< HEAD
-=======
    {
 
       JavaSourceFacet java = project.getFacet(JavaSourceFacet.class);
@@ -153,22 +140,9 @@
             @Option(required = false,
                      help = "the class definition: surround with quotes",
                      description = "class definition") final String... def) throws FileNotFoundException
->>>>>>> e0091150
    {
-
       JavaSourceFacet java = project.getFacet(JavaSourceFacet.class);
 
-<<<<<<< HEAD
-      JavaClass jc = null;
-      if (def != null)
-      {
-         String classDef = Strings.join(Arrays.asList(def), " ");
-         jc = JavaParser.parse(JavaClass.class, classDef);
-      }
-      else if (in != null)
-      {
-         jc = JavaParser.parse(JavaClass.class, in);
-=======
       String fieldDef = null;
       if (def != null)
       {
@@ -177,44 +151,18 @@
       else if (in != null)
       {
          fieldDef = in;
->>>>>>> e0091150
       }
       else
       {
          throw new RuntimeException("arguments required");
       }
 
-<<<<<<< HEAD
-      if (pckg != null)
-      {
-         jc.setPackage(pckg);
-      }
-
-      if (!jc.hasSyntaxErrors())
-      {
-         java.saveJavaClass(jc);
-      }
-      else
-      {
-         writer.println(ShellColor.RED, "Syntax Errors:");
-         for (SyntaxError error : jc.getSyntaxErrors())
-         {
-            writer.println(error.toString());
-         }
-         writer.println();
-
-         if (prompt.promptBoolean("Your class has syntax errors, create anyway?", true))
-         {
-            java.saveJavaClass(jc);
-         }
-=======
       JavaSource<?> source = resource.getJavaSource();
       if (source instanceof JavaClass)
       {
          JavaClass clazz = ((JavaClass) source);
          clazz.addField(fieldDef);
          java.saveJavaClass(clazz);
->>>>>>> e0091150
       }
    }
 }