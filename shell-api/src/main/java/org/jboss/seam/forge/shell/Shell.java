--- conflicted
+++ resolved
@@ -124,6 +124,7 @@
     * list.) Loop until the user enters a number corresponding to one of the
     * options, then return the index of that option from the list.
     * 
+
     * @param message The prompt message to display until valid input is entered
     * @param options The list of selection options
     * @return the index of selected option
@@ -236,14 +237,9 @@
     * value if user input is empty.
     * 
     * @param message The prompt message to display until valid input is entered
-<<<<<<< HEAD
-    * @param regex The regular expression to which valid input must be matched
-    * @param defaultIfEmpty The value to be returned when an empty or
-    *           whitespace-only user input is read.
-=======
     * @param pattern The regular expression to which valid input must be matched
-    * @param defaultIfEmpty The value to be returned when an empty or whitespace-only user input is read.
->>>>>>> 96e0bdbb
+    * @param defaultIfEmpty The value to be returned when an empty or
+    *           whitespace-only user input is read.
     */
    String promptRegex(String message, String pattern, String defaultIfEmpty);
 
