/*
 * JBoss, by Red Hat.
 * Copyright 2010, Red Hat, Inc., and individual contributors
 * by the @authors tag. See the copyright.txt in the distribution for a
 * full listing of individual contributors.
 *
 * This is free software; you can redistribute it and/or modify it
 * under the terms of the GNU Lesser General Public License as
 * published by the Free Software Foundation; either version 2.1 of
 * the License, or (at your option) any later version.
 *
 * This software is distributed in the hope that it will be useful,
 * but WITHOUT ANY WARRANTY; without even the implied warranty of
 * MERCHANTABILITY or FITNESS FOR A PARTICULAR PURPOSE. See the GNU
 * Lesser General Public License for more details.
 *
 * You should have received a copy of the GNU Lesser General Public
 * License along with this software; if not, write to the Free
 * Software Foundation, Inc., 51 Franklin St, Fifth Floor, Boston, MA
 * 02110-1301 USA, or see the FSF site: http://www.fsf.org.
 */
package org.jboss.forge.project.services;

import java.lang.reflect.InvocationHandler;
import java.lang.reflect.Proxy;
import java.util.ArrayList;
import java.util.Iterator;
import java.util.List;
import java.util.Set;

import javax.enterprise.inject.Instance;
import javax.enterprise.inject.spi.BeanManager;
import javax.inject.Inject;
import javax.inject.Singleton;

import org.jboss.forge.project.Facet;
import org.jboss.forge.project.Project;
import org.jboss.forge.project.locator.ProjectLocator;
import org.jboss.forge.resources.DirectoryResource;
import org.jboss.forge.shell.util.BeanManagerUtils;
import org.jboss.forge.shell.util.ConstraintInspector;
import org.jboss.forge.shell.util.ResourceUtil;

/**
 * Responsible for instantiating project instances through CDI.
 * 
 * @author <a href="mailto:lincolnbaxter@gmail.com">Lincoln Baxter, III</a>
 */
@Singleton
public class ProjectFactory
{
    private final FacetFactory facetFactory;
    private List<ProjectLocator> locators;
    private final BeanManager manager;
    private final Instance<ProjectLocator> locatorInstance;

    @Inject
    public ProjectFactory(final FacetFactory facetFactory, final BeanManager manager,
                final Instance<ProjectLocator> locatorInstance)
    {
        this.facetFactory = facetFactory;
        this.locatorInstance = locatorInstance;
        this.manager = manager;
    }

    public void init()
    {
<<<<<<< HEAD
        Iterator<ProjectLocator> iterator = locatorInstance.iterator();
        List<ProjectLocator> result = new ArrayList<ProjectLocator>();
        while (iterator.hasNext())
        {
            ProjectLocator element = BeanManagerUtils.getContextualInstance(manager, iterator.next().getClass());
            result.add(element);
        }
        this.locators = result;
=======
        if (locators == null || locators.isEmpty())
        {
            Iterator<ProjectLocator> iterator = locatorInstance.iterator();
            List<ProjectLocator> result = new ArrayList<ProjectLocator>();
            while (iterator.hasNext())
            {
                ProjectLocator element = BeanManagerUtils.getContextualInstance(manager, iterator.next().getClass());
                result.add(element);
            }
            this.locators = result;
        }
>>>>>>> 4fad58f9
    }

    public DirectoryResource findProjectRootRecusively(final DirectoryResource currentDirectory)
    {
        DirectoryResource root = null;
        List<ProjectLocator> locators = getLocators();
        for (ProjectLocator locator : locators)
        {
            root = locateRecursively(currentDirectory, locator);
            if (root != null)
            {
                break;
            }
        }
        return root;
    }

    public DirectoryResource locateRecursively(final DirectoryResource startingDirectory, final ProjectLocator locator)
    {
        DirectoryResource root = startingDirectory;

        while (!locator.containsProject(root) && (root.getParent() instanceof DirectoryResource))
        {
            root = (DirectoryResource) root.getParent();
        }

        if (!locator.containsProject(root))
        {
            root = null;
        }

        return root;
    }

    public Project findProjectRecursively(final DirectoryResource startingPath)
    {
        Project project = null;
        List<ProjectLocator> locators = getLocators();
        for (ProjectLocator locator : locators)
        {
            DirectoryResource root = locateRecursively(startingPath, locator);

            if ((root != null) && locator.containsProject(root))
            {
                project = locator.createProject(root);
                if (project != null)
                {
                    break;
                }
            }
        }

        if (project != null)
        {
            registerFacets(project);
        }

        return project;
    }

    public Project createProject(final DirectoryResource root, final Class<? extends Facet>... facetTypes)
    {
        Project project = null;
        List<ProjectLocator> locators = getLocators();
        for (ProjectLocator locator : locators)
        {
            if (root != null)
            {
                project = locator.createProject(root);
                if (project != null)
                {
                    break;
                }
            }
        }

        if (project != null)
        {
            for (Class<? extends Facet> type : facetTypes)
            {
                installSingleFacet(project, type);
            }

            registerFacets(project);
        }
        return project;
    }

    public void installSingleFacet(final Project project, final Class<? extends Facet> type)
    {
        Facet facet = facetFactory.getFacet(type);

        List<Class<? extends Facet>> dependencies = ConstraintInspector.getFacetDependencies(type);
        if (dependencies != null)
        {
            for (Class<? extends Facet> dep : dependencies)
            {
                if (!project.hasFacet(dep))
                {
                    installSingleFacet(project, dep);
                }
            }
        }

        project.installFacet(facet);
    }

    private void registerFacets(final Project project)
    {
        if (project != null)
        {
            Set<Class<? extends Facet>> facets = facetFactory.getFacetTypes();

            for (Class<? extends Facet> facet : facets)
            {
                registerSingleFacet(project, facet);
            }
        }
    }

    public void registerSingleFacet(final Project project, final Class<? extends Facet> type)
    {
        Facet facet = facetFactory.getFacet(type);
        registerSingleFacet(project, facet);
    }

    private void registerSingleFacet(final Project project, final Facet facet)
    {
        List<Class<? extends Facet>> dependencies = ConstraintInspector.getFacetDependencies(facet.getClass());
        if (dependencies != null)
        {
            for (Class<? extends Facet> dep : dependencies)
            {
                if (!project.hasFacet(dep))
                {
                    Facet depFacet = facetFactory.getFacet(dep);
                    registerSingleFacet(project, depFacet);
                    if (!project.hasFacet(dep))
                    {
                        return;
                    }
                }
            }
        }

        project.registerFacet(facet);
    }

    /**
     * An exception-safe method of determining whether a directory contains a project.
     */
    public boolean containsProject(final DirectoryResource dir)
    {
        Project project = findProject(dir);
        return project != null;
    }

    public Project findProject(final DirectoryResource dir)
    {
        Project project = null;
        if (dir != null)
        {
            List<ProjectLocator> locators = getLocators();
            for (ProjectLocator locator : locators)
            {
                if (locator.containsProject(ResourceUtil.getContextDirectory(dir)))
                {
                    project = locator.createProject(dir);
                    break;
                }
            }

            if (project != null)
            {
                registerFacets(project);
            }
        }
        return project;
    }

    private List<ProjectLocator> getLocators()
    {
        init();
        return locators;
    }
}<|MERGE_RESOLUTION|>--- conflicted
+++ resolved
@@ -21,8 +21,6 @@
  */
 package org.jboss.forge.project.services;
 
-import java.lang.reflect.InvocationHandler;
-import java.lang.reflect.Proxy;
 import java.util.ArrayList;
 import java.util.Iterator;
 import java.util.List;
@@ -65,16 +63,6 @@
 
     public void init()
     {
-<<<<<<< HEAD
-        Iterator<ProjectLocator> iterator = locatorInstance.iterator();
-        List<ProjectLocator> result = new ArrayList<ProjectLocator>();
-        while (iterator.hasNext())
-        {
-            ProjectLocator element = BeanManagerUtils.getContextualInstance(manager, iterator.next().getClass());
-            result.add(element);
-        }
-        this.locators = result;
-=======
         if (locators == null || locators.isEmpty())
         {
             Iterator<ProjectLocator> iterator = locatorInstance.iterator();
@@ -86,7 +74,6 @@
             }
             this.locators = result;
         }
->>>>>>> 4fad58f9
     }
 
     public DirectoryResource findProjectRootRecusively(final DirectoryResource currentDirectory)
