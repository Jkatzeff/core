package org.jboss.seam.forge.persistence.test.plugins;

/*
 * JBoss, Home of Professional Open Source
 * Copyright 2010, Red Hat, Inc., and individual contributors
 * by the @authors tag. See the copyright.txt in the distribution for a
 * full listing of individual contributors.
 *
 * This is free software; you can redistribute it and/or modify it
 * under the terms of the GNU Lesser General Public License as
 * published by the Free Software Foundation; either version 2.1 of
 * the License, or (at your option) any later version.
 *
 * This software is distributed in the hope that it will be useful,
 * but WITHOUT ANY WARRANTY; without even the implied warranty of
 * MERCHANTABILITY or FITNESS FOR A PARTICULAR PURPOSE. See the GNU
 * Lesser General Public License for more details.
 *
 * You should have received a copy of the GNU Lesser General Public
 * License along with this software; if not, write to the Free
 * Software Foundation, Inc., 51 Franklin St, Fifth Floor, Boston, MA
 * 02110-1301 USA, or see the FSF site: http://www.fsf.org.
 */

import static org.junit.Assert.assertEquals;
import static org.junit.Assert.assertFalse;
import static org.junit.Assert.assertNull;
import static org.junit.Assert.assertTrue;

import java.math.BigDecimal;

import javax.persistence.Entity;
import javax.persistence.ManyToMany;
import javax.persistence.ManyToOne;
import javax.persistence.OneToMany;
import javax.persistence.OneToOne;

import org.jboss.arquillian.junit.Arquillian;
import org.jboss.seam.forge.parser.java.JavaClass;
import org.jboss.seam.forge.persistence.test.plugins.util.AbstractJPATest;
import org.jboss.seam.forge.project.Project;
import org.jboss.seam.forge.project.facets.JavaSourceFacet;
import org.junit.Test;
import org.junit.runner.RunWith;

/**
 * @author <a href="mailto:lincolnbaxter@gmail.com">Lincoln Baxter, III</a>
 * 
 */
@RunWith(Arquillian.class)
public class NewFieldPluginTest extends AbstractJPATest
{
   @Test
   public void testNewBoolean() throws Exception
   {
      Project project = getProject();
      JavaClass javaClass = generateEntity(project);

      getShell().execute("new-field boolean --fieldName gamesPlayed --primitive false");
      getShell().execute("new-field boolean --fieldName gamesWon");

      javaClass = project.getFacet(JavaSourceFacet.class).getJavaClass(javaClass);
      assertTrue(javaClass.hasField("gamesPlayed"));
      assertFalse(javaClass.getField("gamesPlayed").isPrimitive());
      assertEquals("Boolean", javaClass.getField("gamesPlayed").getType());
      assertTrue(javaClass.hasField("gamesWon"));
      assertTrue(javaClass.getField("gamesWon").isPrimitive());
      assertFalse(javaClass.hasSyntaxErrors());
   }

   @Test
   public void testNewCustomField() throws Exception
   {
      Project project = getProject();
      JavaClass javaClass = generateEntity(project);

      getShell().execute("new-field custom --fieldName gamesPlayed --type org.jboss.CustomType");

      javaClass = project.getFacet(JavaSourceFacet.class).getJavaClass(javaClass);
      assertTrue(javaClass.hasField("gamesPlayed"));
      assertEquals("CustomType", javaClass.getField("gamesPlayed").getType());
      assertTrue(javaClass.hasImport("org.jboss.CustomType"));
      assertFalse(javaClass.hasSyntaxErrors());
   }

   @Test
   public void testNewIntFieldObject() throws Exception
   {
      Project project = getProject();
      JavaClass javaClass = generateEntity(project);

      getShell().execute("new-field int --fieldName gamesPlayed --primitive false");

      javaClass = project.getFacet(JavaSourceFacet.class).getJavaClass(javaClass);
      assertTrue(javaClass.hasAnnotation(Entity.class));
      assertTrue(javaClass.hasField("gamesPlayed"));
      assertFalse(javaClass.getField("gamesPlayed").isPrimitive());
      assertEquals("Integer", javaClass.getField("gamesPlayed").getType());
      assertFalse(javaClass.hasImport(Integer.class));
      assertFalse(javaClass.hasSyntaxErrors());
   }

   @Test
   public void testNewIntFieldPrimitive() throws Exception
   {
      Project project = getProject();
      JavaClass javaClass = generateEntity(project);

      getShell().execute("new-field int --fieldName gamesPlayed");

      javaClass = project.getFacet(JavaSourceFacet.class).getJavaClass(javaClass);
      assertTrue(javaClass.hasAnnotation(Entity.class));
      assertTrue(javaClass.hasField("gamesPlayed"));
      assertTrue(javaClass.getField("gamesPlayed").isPrimitive());
      assertEquals("int", javaClass.getField("gamesPlayed").getType());
      assertFalse(javaClass.hasImport(int.class));
      assertFalse(javaClass.hasSyntaxErrors());
   }

   @Test
   public void testNewNumberField() throws Exception
   {
      Project project = getProject();
      JavaClass javaClass = generateEntity(project);

      getShell().execute("new-field number --fieldName gamesPlayed --type java.math.BigDecimal");

      javaClass = project.getFacet(JavaSourceFacet.class).getJavaClass(javaClass);
      assertTrue(javaClass.hasAnnotation(Entity.class));
      assertTrue(javaClass.hasField("gamesPlayed"));
      assertFalse(javaClass.getField("gamesPlayed").isPrimitive());
      assertEquals("BigDecimal", javaClass.getField("gamesPlayed").getType());
      assertTrue(javaClass.hasImport(BigDecimal.class));
      assertFalse(javaClass.hasSyntaxErrors());
   }

   @Test
   public void testNewNumberFieldNotAddedIfClassNotValid() throws Exception
   {
      Project project = getProject();
      JavaClass javaClass = generateEntity(project);
      int originalSize = javaClass.getFields().size();

      getShell().execute("new-field number --fieldName gamesPlayed --type org.jboss.NotANumber");

      javaClass = project.getFacet(JavaSourceFacet.class).getJavaClass(javaClass);
      assertEquals(originalSize, javaClass.getFields().size());
      assertFalse(javaClass.hasImport("org.jboss.NotANumber"));
      assertFalse(javaClass.hasSyntaxErrors());
   }

   @Test
   public void testNewOneToOneRelationship() throws Exception
   {
      Project project = getProject();
      JavaClass rightEntity = generateEntity(project);
      JavaClass leftEntity = generateEntity(project);

      getShell().execute(
               "new-field oneToOne --fieldName right --fieldType ~.domain." + rightEntity.getName());

      leftEntity = project.getFacet(JavaSourceFacet.class).getJavaClass(leftEntity);

      assertTrue(leftEntity.hasAnnotation(Entity.class));
      assertTrue(leftEntity.hasField("right"));
      assertTrue(leftEntity.getField("right").getType().equals(rightEntity.getName()));
      assertTrue(leftEntity.getField("right").hasAnnotation(OneToOne.class));
      assertTrue(leftEntity.hasImport(rightEntity.getQualifiedName()));
      assertTrue(leftEntity.hasImport(OneToOne.class));
      assertFalse(leftEntity.hasSyntaxErrors());

      rightEntity = project.getFacet(JavaSourceFacet.class).getJavaClass(rightEntity);

      assertFalse(rightEntity.hasField("left"));
      assertFalse(rightEntity.hasImport(leftEntity.getQualifiedName()));
      assertFalse(rightEntity.hasImport(OneToOne.class));
      assertFalse(rightEntity.hasSyntaxErrors());
   }

   @Test
   public void testNewOneToOneRelationshipInverse() throws Exception
   {
      Project project = getProject();
      JavaClass rightEntity = generateEntity(project);
      JavaClass leftEntity = generateEntity(project);

      getShell().execute(
               "new-field oneToOne --fieldName right --fieldType ~.domain." + rightEntity.getName()
                        + " --inverseFieldName left");

      leftEntity = project.getFacet(JavaSourceFacet.class).getJavaClass(leftEntity);

      assertTrue(leftEntity.hasAnnotation(Entity.class));
      assertTrue(leftEntity.hasField("right"));
      assertTrue(leftEntity.getField("right").getType().equals(rightEntity.getName()));
      assertTrue(leftEntity.getField("right").hasAnnotation(OneToOne.class));
      assertTrue(leftEntity.hasImport(rightEntity.getQualifiedName()));
      assertTrue(leftEntity.hasImport(OneToOne.class));
      assertFalse(leftEntity.hasSyntaxErrors());

      rightEntity = project.getFacet(JavaSourceFacet.class).getJavaClass(rightEntity);

      assertTrue(rightEntity.hasField("left"));
      assertTrue(rightEntity.getField("left").getType().equals(leftEntity.getName()));
      assertTrue(rightEntity.getField("left").hasAnnotation(OneToOne.class));
      assertTrue(rightEntity.hasImport(leftEntity.getQualifiedName()));
      assertTrue(rightEntity.hasImport(OneToOne.class));
      assertFalse(rightEntity.hasSyntaxErrors());
   }

   @Test
   public void testNewManyToManyRelationship() throws Exception
   {
      Project project = getProject();
      JavaClass rightEntity = generateEntity(project);
      JavaClass leftEntity = generateEntity(project);

      getShell().execute(
               "new-field manyToMany --fieldName right --fieldType ~.domain." + rightEntity.getName());

      leftEntity = project.getFacet(JavaSourceFacet.class).getJavaClass(leftEntity);

      assertTrue(leftEntity.hasAnnotation(Entity.class));
      assertTrue(leftEntity.hasField("right"));
      assertTrue(leftEntity.getField("right").getType().equals("Set<" + rightEntity.getName() + ">"));
      assertTrue(leftEntity.getField("right").hasAnnotation(ManyToMany.class));
      assertNull(leftEntity.getField("right").getAnnotation(ManyToMany.class).getStringValue("mappedBy"));
      assertTrue(leftEntity.hasImport(rightEntity.getQualifiedName()));
      assertTrue(leftEntity.hasImport(ManyToMany.class));
      assertFalse(leftEntity.hasSyntaxErrors());

      rightEntity = project.getFacet(JavaSourceFacet.class).getJavaClass(rightEntity);

      assertFalse(rightEntity.hasField("left"));
      assertFalse(rightEntity.hasImport(leftEntity.getQualifiedName()));
      assertFalse(rightEntity.hasImport(ManyToMany.class));
      assertFalse(rightEntity.hasSyntaxErrors());
   }

   @Test
   public void testNewOneToManyRelationship() throws Exception
   {
      Project project = getProject();
      JavaClass rightEntity = generateEntity(project);
      JavaClass leftEntity = generateEntity(project);

      getShell().execute(
               "new-field oneToMany --fieldName right --fieldType ~.domain." + rightEntity.getName());

      leftEntity = project.getFacet(JavaSourceFacet.class).getJavaClass(leftEntity);

      assertTrue(leftEntity.hasAnnotation(Entity.class));
      assertTrue(leftEntity.hasField("right"));
      assertTrue(leftEntity.getField("right").getType().equals("Set<" + rightEntity.getName() + ">"));
      assertTrue(leftEntity.getField("right").hasAnnotation(OneToMany.class));
      assertNull(leftEntity.getField("right").getAnnotation(OneToMany.class).getStringValue("mappedBy"));
      assertTrue(leftEntity.hasImport(rightEntity.getQualifiedName()));
      assertTrue(leftEntity.hasImport(OneToMany.class));
      assertFalse(leftEntity.hasSyntaxErrors());

      rightEntity = project.getFacet(JavaSourceFacet.class).getJavaClass(rightEntity);

      assertFalse(rightEntity.hasField("left"));
      assertFalse(rightEntity.hasImport(leftEntity.getQualifiedName()));
      assertFalse(rightEntity.hasImport(OneToMany.class));
      assertFalse(rightEntity.hasSyntaxErrors());
   }

   @Test
   public void testNewManyToManyRelationshipInverse() throws Exception
   {
      Project project = getProject();
      JavaClass rightEntity = generateEntity(project);
      JavaClass leftEntity = generateEntity(project);

      getShell().execute(
               "new-field manyToMany --fieldName right --fieldType ~.domain." + rightEntity.getName()
                        + " --inverseFieldName left");

      leftEntity = project.getFacet(JavaSourceFacet.class).getJavaClass(leftEntity);

      assertTrue(leftEntity.hasAnnotation(Entity.class));
      assertTrue(leftEntity.hasField("right"));
      assertTrue(leftEntity.getField("right").getType().equals("Set<" + rightEntity.getName() + ">"));
      assertTrue(leftEntity.getField("right").hasAnnotation(ManyToMany.class));
      // assertEquals("left", leftEntity.getField("right").getAnnotation(ManyToMany.class).getStringValue("mappedBy"));
      assertTrue(leftEntity.hasImport(rightEntity.getQualifiedName()));
      assertTrue(leftEntity.hasImport(ManyToMany.class));
      assertFalse(leftEntity.hasSyntaxErrors());

      rightEntity = project.getFacet(JavaSourceFacet.class).getJavaClass(rightEntity);

      assertTrue(rightEntity.hasField("left"));
      assertTrue(rightEntity.getField("left").getType().equals("Set<" + leftEntity.getName() + ">"));
      assertTrue(rightEntity.getField("left").hasAnnotation(ManyToMany.class));
      // assertEquals("right", rightEntity.getField("left").getAnnotation(ManyToMany.class).getStringValue("mappedBy"));
      assertTrue(rightEntity.hasImport(leftEntity.getQualifiedName()));
      assertTrue(rightEntity.hasImport(ManyToMany.class));
      assertFalse(rightEntity.hasSyntaxErrors());
   }

   @Test
   public void testNewOneToManyRelationshipInverse() throws Exception
   {
      Project project = getProject();
      JavaClass rightEntity = generateEntity(project);
      JavaClass leftEntity = generateEntity(project);

      getShell().execute(
               "new-field oneToMany --fieldName right --fieldType ~.domain." + rightEntity.getName()
                        + " --inverseFieldName left");

      leftEntity = project.getFacet(JavaSourceFacet.class).getJavaClass(leftEntity);

      assertTrue(leftEntity.hasAnnotation(Entity.class));
      assertTrue(leftEntity.hasField("right"));
      assertTrue(leftEntity.getField("right").getType().equals("Set<" + rightEntity.getName() + ">"));
      assertTrue(leftEntity.getField("right").hasAnnotation(OneToMany.class));
<<<<<<< HEAD
     // assertNull(leftEntity.getField("right").getAnnotation(ManyToOne.class).getStringValue("mappedBy"));
=======
>>>>>>> 7750b7fd
      assertTrue(leftEntity.hasImport(rightEntity.getQualifiedName()));
      assertTrue(leftEntity.hasImport(OneToMany.class));
      assertFalse(leftEntity.hasSyntaxErrors());

      rightEntity = project.getFacet(JavaSourceFacet.class).getJavaClass(rightEntity);

      assertTrue(rightEntity.hasField("left"));
      assertTrue(rightEntity.getField("left").getType().equals("Set<" + leftEntity.getName() + ">"));
      assertTrue(rightEntity.getField("left").hasAnnotation(ManyToOne.class));
      assertNull(rightEntity.getField("left").getAnnotation(ManyToOne.class).getStringValue("mappedBy"));
      assertTrue(rightEntity.hasImport(leftEntity.getQualifiedName()));
      assertTrue(rightEntity.hasImport(ManyToOne.class));
      assertFalse(rightEntity.hasSyntaxErrors());
   }

}<|MERGE_RESOLUTION|>--- conflicted
+++ resolved
@@ -316,10 +316,6 @@
       assertTrue(leftEntity.hasField("right"));
       assertTrue(leftEntity.getField("right").getType().equals("Set<" + rightEntity.getName() + ">"));
       assertTrue(leftEntity.getField("right").hasAnnotation(OneToMany.class));
-<<<<<<< HEAD
-     // assertNull(leftEntity.getField("right").getAnnotation(ManyToOne.class).getStringValue("mappedBy"));
-=======
->>>>>>> 7750b7fd
       assertTrue(leftEntity.hasImport(rightEntity.getQualifiedName()));
       assertTrue(leftEntity.hasImport(OneToMany.class));
       assertFalse(leftEntity.hasSyntaxErrors());
